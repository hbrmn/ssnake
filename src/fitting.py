--- conflicted
+++ resolved
@@ -116,9 +116,32 @@
         skew = 'ND'
     Results.append([iso,span,skew])
     return Results
-    
-
-<<<<<<< HEAD
+
+def voigtLine(x, pos, lor, gau, integral, Type = 0):
+    lor = np.abs(lor)
+    gau = np.abs(gau)
+    axis = x - pos
+
+    if Type == 0: #Exact: Freq domain simulation via Faddeeva function
+
+        if gau == 0.0: #If no gauss, just take lorentz
+           lor = 1.0 / (np.pi * 0.5 * lor * (1 + (axis /(0.5 * lor))**2) )
+           return integral * lor
+        else:
+            sigma = gau / (2 * np.sqrt(2 * np.log(2)))
+            z = (axis + 1j * lor / 2) / (sigma * np.sqrt(2))
+            return integral * scipy.special.wofz(z).real / (sigma * np.sqrt(2 * np.pi))
+
+    elif Type == 1: #Approximation: THOMPSON et al (doi: 10.1107/S0021889887087090 )
+        sigma = gau / (2 * np.sqrt(2 * np.log(2)))
+        lb = lor / 2
+        f = (sigma**5 + 2.69269 * sigma**4 * lb + 2.42843 * sigma**3 * lb**2 + 4.47163 * sigma**2 * lb**3 + 0.07842* sigma * lb**4 + lb**5) ** 0.2
+        eta = 1.36603 * (lb/f) - 0.47719 * (lb/f)**2 + 0.11116 * (lb/f)**3
+        lor = f / (np.pi * (axis**2 + f**2))
+        gauss = np.exp( -axis**2 / (2 * f**2)) / (f * np.sqrt(2 * np.pi))
+        return integral * (eta * lor + (1 - eta) * gauss)
+
+
 class FitCopySettingsWindow(QtWidgets.QWidget):
 
     def __init__(self, parent, returnFunction):
@@ -198,32 +221,6 @@
         self.returnFunction(self.allTraces.isChecked(), answers)
 
         
-=======
-def voigtLine(x, pos, lor, gau, integral, Type = 0):
-    lor = np.abs(lor)
-    gau = np.abs(gau)
-    axis = x - pos
-
-    if Type == 0: #Exact: Freq domain simulation via Faddeeva function
-
-        if gau == 0.0: #If no gauss, just take lorentz
-           lor = 1.0 / (np.pi * 0.5 * lor * (1 + (axis /(0.5 * lor))**2) )
-           return integral * lor
-        else:
-            sigma = gau / (2 * np.sqrt(2 * np.log(2)))
-            z = (axis + 1j * lor / 2) / (sigma * np.sqrt(2))
-            return integral * scipy.special.wofz(z).real / (sigma * np.sqrt(2 * np.pi))
-
-    elif Type == 1: #Approximation: THOMPSON et al (doi: 10.1107/S0021889887087090 )
-        sigma = gau / (2 * np.sqrt(2 * np.log(2)))
-        lb = lor / 2
-        f = (sigma**5 + 2.69269 * sigma**4 * lb + 2.42843 * sigma**3 * lb**2 + 4.47163 * sigma**2 * lb**3 + 0.07842* sigma * lb**4 + lb**5) ** 0.2
-        eta = 1.36603 * (lb/f) - 0.47719 * (lb/f)**2 + 0.11116 * (lb/f)**3
-        lor = f / (np.pi * (axis**2 + f**2))
-        gauss = np.exp( -axis**2 / (2 * f**2)) / (f * np.sqrt(2 * np.pi))
-        return integral * (eta * lor + (1 - eta) * gauss)
-
->>>>>>> b881409d
 class FittingWindow(QtWidgets.QWidget):
     # Inherited by the fitting windows
 
@@ -2782,6 +2779,7 @@
         grid = QtWidgets.QGridLayout(self)
         self.setLayout(grid)
         if self.parent.current.spec == 1:
+            self.axAdd = self.parent.current.freq - self.parent.current.ref
             if self.parent.current.ppm:
                 self.axUnit = 'ppm'
                 self.axMult = 1e6 / self.parent.current.ref
@@ -2793,6 +2791,7 @@
             axUnits = ['s','ms', u"\u03bcs"]
             self.axUnit = axUnits[self.parent.current.axType]
             self.axMult = 1000.0**self.parent.current.axType
+            self.axAdd = 0
         self.frame1 = QtWidgets.QGridLayout()
         self.frame2 = QtWidgets.QGridLayout()
         self.frame3Scroll = QtWidgets.QScrollArea()
@@ -2990,11 +2989,14 @@
         if not self.checkInputs():
             self.rootwindow.mainProgram.dispMsg("One of the inputs is not valid")
             return
-        struc = {'bgrnd':[], 'slope':[], 'pos':[], 'amp':[], 'lor':[], 'gauss':[]}
+        struc = {'method':[], 'bgrnd':[], 'slope':[], 'pos':[], 'amp':[], 'lor':[], 'gauss':[]}
         guess = []
         argu = []
         numExp = self.numExp.currentIndex() + 1
-        out = {'bgrnd': [0.0], 'slope':[0.0], 'pos':np.zeros(numExp), 'amp':np.zeros(numExp), 'lor':np.zeros(numExp), 'gauss':np.zeros(numExp)}
+        out = {'method': [0], 'bgrnd': [0.0], 'slope':[0.0], 'pos':np.zeros(numExp), 'amp':np.zeros(numExp), 'lor':np.zeros(numExp), 'gauss':np.zeros(numExp)}
+        out['method'][0] = self.entries['method'][0].currentIndex()
+        argu.append(out['method'][0])
+        struc['method'].append((0, len(argu)-1))
         for name in ['bgrnd', 'slope']:
             if isfloat(self.entries[name][0].text()):
                 if not self.ticks[name][0].isChecked():
@@ -3018,15 +3020,10 @@
                         struc[name].append((0, len(argu)-1))
                 else:
                     struc[name].append((2, checkLinkTuple(safeEval(self.entries[name][i].text()))))
-<<<<<<< HEAD
         args = ([numExp], [struc], [argu], [self.parent.current.sw], [self.axAdd], [self.axMult])
         return (self.parent.xax, self.parent.data1D, guess, args, out)
     
     def fit(self, xax, data1D, guess, args):
-=======
-        argu.append(self.entries['method'][0].currentIndex())
-        args = (numExp, struc, argu, self.parent.current.sw, self.axMult)
->>>>>>> b881409d
         self.queue = multiprocessing.Queue()
         self.process1 = multiprocessing.Process(target=peakDeconvmpFit, args=(xax, data1D, guess, args, self.queue))
         self.process1.start()
@@ -3056,27 +3053,9 @@
         for i in range(numExp):
             for name in ['pos', 'amp', 'lor', 'gauss']:
                 if struc[name][i][0] == 1:
-<<<<<<< HEAD
                     self.fitParamList[locList][name][i][0] = fitVal[struc[name][i][1]]
         self.dispParams()
         self.rootwindow.sim()
-=======
-                    out[name][i] = fitVal[0][struc[name][i][1]]
-                    self.entries[name][i].setText('%#.3g' % out[name][i])
-        for name in ['bgrnd', 'slope']:
-            if struc[name][0][0] == 2:
-                out[name][0] = abs(fitVal[0][struc[struc[name][0][1][0]][struc[name][0][1][1]][1]])
-        for i in range(numExp):
-            for name in ['pos', 'amp', 'lor', 'gauss']:
-                if struc[name][i][0] == 2:
-                    altStruc = struc[name][i][1]
-                    if struc[altStruc[0]][altStruc[1]][0] == 1:
-                        out[name][i] = abs(fitVal[0][struc[altStruc[0]][altStruc[1]][1]])
-                    else:
-                        out[name][i] = out[altStruc[0]][altStruc[1]]
-        method = self.entries['method'][0].currentIndex()
-        self.disp(out['bgrnd'][0], out['slope'][0], out['amp'], out['pos'], out['lor'], out['gauss'], method)
->>>>>>> b881409d
         
     def stopMP(self, *args):
         if self.queue is not None:
@@ -3095,7 +3074,6 @@
         self.stopAllButton.hide()
         
     def fitAll(self, *args):
-<<<<<<< HEAD
         self.runningAll = True
         self.stopAllButton.show()
         tmp = list(self.parent.data.data.shape)
@@ -3105,62 +3083,6 @@
             tmp2 += (np.arange(i),)
         grid = np.array([i.flatten() for i in np.meshgrid(*tmp2)]).T
         for i in grid:
-=======
-        FitAllSelectionWindow(self, ["Background", "Slope", "Position", "Integral", "Lorentz", "Gauss"])
-
-    def fitAllFunc(self, outputs):
-        if not self.checkInputs():
-            self.rootwindow.mainProgram.dispMsg("One of the inputs is not valid")
-            return
-        struc = {'bgrnd':[], 'slope':[], 'pos':[], 'amp':[], 'lor':[], 'gauss':[]}
-        guess = []
-        argu = []
-        numExp = self.numExp.currentIndex() + 1
-        out = {'bgrnd': [0.0], 'slope':[0.0], 'pos':np.zeros(numExp), 'amp':np.zeros(numExp), 'lor':np.zeros(numExp), 'gauss':np.zeros(numExp)}
-        for name in ['bgrnd', 'slope']:
-            if isfloat(self.entries[name][0].text()):
-                if not self.ticks[name][0].isChecked():
-                    guess.append(float(self.entries[name][0].text()))
-                    struc[name].append((1, len(guess)-1))
-                else:
-                    out[name][0] = float(self.entries[name][0].text())
-                    argu.append(out[name][0])
-                    struc[name].append((0, len(argu)-1))
-            else:
-                struc[name].append((2, checkLinkTuple(safeEval(self.entries[name][0].text()))))
-        for i in range(numExp):
-            for name in ['pos', 'amp', 'lor', 'gauss']:
-                if isfloat(self.entries[name][i].text()):
-                    if not self.ticks[name][i].isChecked():
-                        guess.append(float(self.entries[name][i].text()))
-                        struc[name].append((1, len(guess)-1))
-                    else:
-                        out[name][i] = float(self.entries[name][i].text())
-                        argu.append(out[name][i])
-                        struc[name].append((0, len(argu)-1))
-                else:
-                    struc[name].append((2, checkLinkTuple(safeEval(self.entries[name][i].text()))))
-        argu.append(self.entries['method'][0].currentIndex())
-        args = (numExp, struc, argu, self.parent.current.sw, self.axMult)
-        fullData = self.parent.current.data.data
-        axes = self.parent.current.axes
-        dataShape = fullData.shape
-        dataShape2 = np.delete(dataShape, axes)
-        rolledData = np.rollaxis(fullData, axes)
-        intOutputs = np.array(outputs, dtype=int)
-        numOutputs = np.sum(intOutputs[:2]) + numExp * np.sum(intOutputs[2:])
-        outputData = np.zeros((np.product(dataShape2), numOutputs), dtype=complex)
-        counter2 = 0
-        fitData = rolledData.reshape(dataShape[axes], np.product(dataShape2)).T
-        self.queue = multiprocessing.Queue()
-        self.process1 = multiprocessing.Process(target=peakDeconvmpAllFit, args=(self.parent.xax, fitData, guess, args, self.queue))
-        self.process1.start()
-        self.running = True
-        self.stopButton.show()
-        while self.running:
-            if not self.queue.empty():
-                self.running = False
->>>>>>> b881409d
             QtWidgets.qApp.processEvents()
             if self.runningAll is False:
                 break
@@ -3171,7 +3093,8 @@
   
     def getSimParams(self):
         numExp = self.numExp.currentIndex() + 1
-        out = {'bgrnd': [0.0], 'slope':[0.0], 'pos':[0.0]*numExp, 'amp':[0.0]*numExp, 'lor':[0.0]*numExp, 'gauss':[0.0]*numExp}
+        out = {'method': [0], 'bgrnd': [0.0], 'slope':[0.0], 'pos':[0.0]*numExp, 'amp':[0.0]*numExp, 'lor':[0.0]*numExp, 'gauss':[0.0]*numExp}
+        out['method'][0] = self.entries['method'][0].currentIndex()
         for name in ['bgrnd', 'slope']:
             inp = safeEval(self.entries[name][0].text())
             if inp is None:
@@ -3184,7 +3107,7 @@
                 out[name][i] = inp
         return out
 
-    def disp(self, params, num, store=False):
+    def disp(self, params, num):
         out = params[num]
         for name in ['bgrnd', 'slope']:
             inp = out[name][0]
@@ -3201,16 +3124,7 @@
                 if not np.isfinite(out[name][i]):
                     self.rootwindow.mainProgram.dispMsg("One of the inputs is not valid")
                     return
-<<<<<<< HEAD
         outBgrnd, outSlope, outAmp, outPos, outWidth, outGauss = out['bgrnd'][0], out['slope'][0], out['amp'], out['pos'], out['lor'], out['gauss']
-=======
-            out['lor'][i] = abs(out['lor'][i])
-            out['gauss'][i] = abs(out['gauss'][i])
-        method = self.entries['method'][0].currentIndex()
-        self.disp(out['bgrnd'][0], out['slope'][0], out['amp'], out['pos'], out['lor'], out['gauss'], store, method)
-
-    def disp(self, outBgrnd, outSlope, outAmp, outPos, outWidth, outGauss, store=False, method = 0):
->>>>>>> b881409d
         tmpx = self.parent.xax
         outCurveBase = outBgrnd + tmpx * outSlope
         outCurve = outCurveBase.copy()
@@ -3218,10 +3132,8 @@
         x = []
         for i in range(len(outAmp)):
             x.append(tmpx)
-<<<<<<< HEAD
-            timeSignal = np.exp(1j * 2 * np.pi * t * (outPos[i] / self.axMult - self.axAdd)) * np.exp(-np.pi * np.abs(outWidth[i]) * t) * np.exp(-((np.pi * np.abs(outGauss[i]) * t)**2) / (4 * np.log(2))) * 2 / self.parent.current.sw
-            timeSignal[0] = timeSignal[0] * 0.5
-            y = outAmp[i] * np.real(np.fft.fftshift(np.fft.fft(timeSignal)))
+            pos = outPos[i] / self.axMult
+            y = voigtLine(tmpx, pos, outWidth[i], outGauss[i], outAmp[i], out['method'][0])
             outCurvePart.append(outCurveBase + y)
             outCurve += y
         self.parent.fitDataList[tuple(self.parent.locList)] = [tmpx, outCurve, x, outCurvePart]
@@ -3253,28 +3165,6 @@
                     else:
                         data[(j,)+(slice(None),)+tuple(i)] = self.fitParamList[tuple(i)][names[j]].T[0][:(self.fitNumList[tuple(i)]+1)]
             self.rootwindow.createNewData(data, self.parent.current.axes, True, True)
-=======
-            
-            pos = outPos[i] / self.axMult
-            y = voigtLine(tmpx, pos, outWidth[i], outGauss[i], outAmp[i], method)
-            outCurvePart.append(outCurveBase + y)
-            outCurve += y
-        
-        if store == 'copy':
-            outCurvePart.append(outCurve)
-            outCurvePart.append(self.parent.data1D)
-            self.rootwindow.createNewData(np.array(outCurvePart), self.parent.current.axes, True)
-        elif store == 'save':
-            variablearray  = [['Number of sites',[len(outAmp)]]
-            ,['Background',[outBgrnd]],['Slope',[outSlope]],['Amplitude',outAmp]
-            ,['Position [' + self.axUnit + ']',outPos],['Lorentzian width [Hz]',outWidth],['Gaussian width [Hz]',outGauss]]
-            title = 'ssNake peak deconvolution fit results'
-            
-            outCurvePart.append(outCurve)
-            outCurvePart.append(self.parent.data1D)
-            dataArray = np.transpose(np.append(np.array([self.parent.xax]),np.array(outCurvePart),0))
-            saveResult(title,variablearray,dataArray)
->>>>>>> b881409d
         else:
             data = np.zeros((sum(settings), self.fitNumList[locList]+1))
             for i in range(len(names)):
@@ -3347,7 +3237,6 @@
         raise
     queue.put(fitVal)
 
-<<<<<<< HEAD
 def peakDeconvfitFunc(params, args):
     allX = params[0]
     params = np.delete(params, [0])
@@ -3369,47 +3258,18 @@
         sw = args[5][n]
         axAdd = args[6][n]
         axMult = args[7][n]
-        parameters = {'bgrnd':0.0, 'slope':0.0, 'pos':0.0, 'amp':0.0, 'lor':0.0, 'gauss':0.0}
+        parameters = {'method': 0, 'bgrnd':0.0, 'slope':0.0, 'pos':0.0, 'amp':0.0, 'lor':0.0, 'gauss':0.0}
+        parameters['method'] = argu[struc['method'][0][1]]
         for name in ['bgrnd', 'slope']:
             if struc[name][0][0] == 1:
                 parameters[name] = param[struc[name][0][1]]
             elif struc[name][0][0] == 0:
                 parameters[name] = argu[struc[name][0][1]]
-=======
-def peakDeconvfitFunc(param, args):
-    x = param[0]
-    param = np.delete(param, [0])
-    numExp = args[0]
-    struc = args[1]
-    argu = args[2]
-    sw = args[3]
-    axMult = args[4]
-    testFunc = np.zeros(len(x))
-    parameters = {'bgrnd':0.0, 'slope':0.0, 'pos':0.0, 'amp':0.0, 'lor':0.0, 'gauss':0.0}
-    for name in ['bgrnd', 'slope']:
-        if struc[name][0][0] == 1:
-            parameters[name] = param[struc[name][0][1]]
-        elif struc[name][0][0] == 0:
-            parameters[name] = argu[struc[name][0][1]]
-        else:
-            altStruc = struc[name][0][1]
-            if struc[altStruc[0]][altStruc[1]][0] == 1:
-                parameters[name] = altStruc[2] * param[struc[altStruc[0]][altStruc[1]][1]] + altStruc[3]
-            elif struc[altStruc[0]][altStruc[1]][0] == 0:
-                parameters[name] = altStruc[2] * argu[struc[altStruc[0]][altStruc[1]][1]] + altStruc[3]
-    for i in range(numExp):
-        for name in ['pos', 'amp', 'lor', 'gauss']:
-            if struc[name][i][0] == 1:
-                parameters[name] = param[struc[name][i][1]]
-            elif struc[name][i][0] == 0:
-                parameters[name] = argu[struc[name][i][1]]
->>>>>>> b881409d
             else:
                 altStruc = struc[name][0][1]
                 if struc[altStruc[0]][altStruc[1]][0] == 1:
                     parameters[name] = altStruc[2] * allParam[altStruc[4]][struc[altStruc[0]][altStruc[1]][1]] + altStruc[3]
                 elif struc[altStruc[0]][altStruc[1]][0] == 0:
-<<<<<<< HEAD
                     parameters[name] = altStruc[2] * allArgu[altStruc[4]][struc[altStruc[0]][altStruc[1]][1]] + altStruc[3]
         for i in range(numExp):
             for name in ['pos', 'amp', 'lor', 'gauss']:
@@ -3424,22 +3284,11 @@
                         parameters[name] = altStruc[2] * allParam[altStruc[4]][strucTarget[altStruc[0]][altStruc[1]][1]] + altStruc[3]
                     elif strucTarget[altStruc[0]][altStruc[1]][0] == 0:
                         parameters[name] = altStruc[2] * allArgu[altStruc[4]][strucTarget[altStruc[0]][altStruc[1]][1]] + altStruc[3]
-            t = np.arange(len(x)) / sw
-            timeSignal = np.exp(1j * 2 * np.pi * t * (parameters['pos'] / axMult - axAdd)) * np.exp(-np.pi * np.abs(parameters['lor']) * t) * np.exp(-((np.pi * np.abs(parameters['gauss']) * t)**2) / (4 * np.log(2))) * 2 / sw
-            timeSignal[0] = timeSignal[0] * 0.5
-            testFunc += parameters['amp'] * np.real(np.fft.fftshift(np.fft.fft(timeSignal)))
+            pos = parameters['pos'] / axMult
+            testFunc += voigtLine(x, pos, parameters['lor'], parameters['gauss'], parameters['amp'], parameters['method'])    
         testFunc += parameters['bgrnd'] + parameters['slope'] * x
         fullTestFunc = np.append(fullTestFunc, testFunc)
     return fullTestFunc
-=======
-                    parameters[name] = altStruc[2] * argu[struc[altStruc[0]][altStruc[1]][1]] + altStruc[3]
-                    
-        pos = parameters['pos'] / axMult
-        testFunc += voigtLine(x, pos, parameters['lor'], parameters['gauss'], parameters['amp'], argu[-1])
-
-    testFunc += parameters['bgrnd'] + parameters['slope'] * x
-    return testFunc
->>>>>>> b881409d
 
 ##############################################################################
 

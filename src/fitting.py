--- conflicted
+++ resolved
@@ -2658,14 +2658,11 @@
         newAxMult = self.parent.getCurrentAxMult()
         locList = self.getRedLocList()
         for j in range(len(self.fitParamList[locList]["Position"])):
-<<<<<<< HEAD
             if not isinstance(self.fitParamList[locList]["Position"][j][0], tuple):
                 self.fitParamList[locList]["Position"][j][0] *= newAxMult/oldAxMult
-=======
-            self.fitParamList[locList]["Position"][j] *= newAxMult/oldAxMult
         for j in range(len(self.fitParamList[locList]["Gauss"])):
-            self.fitParamList[locList]["Gauss"][j] *= newAxMult/oldAxMult
->>>>>>> 3ae46700
+            if not isinstance(self.fitParamList[locList]["Gauss"][j][0], tuple):
+                self.fitParamList[locList]["Gauss"][j] *= newAxMult/oldAxMult
 
 ##############################################################################
 
@@ -3061,14 +3058,11 @@
             if not isinstance(self.fitParamList[locList]["Definition2"][j][0], tuple):
                 self.fitParamList[locList]["Definition2"][j][0] *= newAxMult/oldAxMult
             if self.shiftDefType in [0, 1]:
-<<<<<<< HEAD
                 if not isinstance(self.fitParamList[locList]["Definition3"][j][0], tuple):
                     self.fitParamList[locList]["Definition3"][j][0] *= newAxMult/oldAxMult
-=======
-                self.fitParamList[locList]["Definition3"][j] *= newAxMult/oldAxMult
         for j in range(len(self.fitParamList[locList]["Gauss"])):
-            self.fitParamList[locList]["Gauss"][j] *= newAxMult/oldAxMult
->>>>>>> 3ae46700
+            if not isinstance(self.fitParamList[locList]["Gauss"][j][0], tuple):
+                self.fitParamList[locList]["Gauss"][j][0] *= newAxMult/oldAxMult
 
 ##############################################################################
 
@@ -3294,14 +3288,11 @@
         newAxMult = self.parent.getCurrentAxMult()
         locList = self.getRedLocList()
         for j in range(len(self.fitParamList[locList]["Position"])):
-<<<<<<< HEAD
             if not isinstance(self.fitParamList[locList]["Position"][j][0], tuple):
                 self.fitParamList[locList]["Position"][j][0] *= newAxMult/oldAxMult
-=======
-            self.fitParamList[locList]["Position"][j] *= newAxMult/oldAxMult
         for j in range(len(self.fitParamList[locList]["Gauss"])):
-            self.fitParamList[locList]["Gauss"][j] *= newAxMult/oldAxMult
->>>>>>> 3ae46700
+            if not isinstance(self.fitParamList[locList]["Gauss"][j][0], tuple):
+                self.fitParamList[locList]["Gauss"][j][0] *= newAxMult/oldAxMult
 
 #################################################################################
 
@@ -3685,14 +3676,11 @@
             if not isinstance(self.fitParamList[locList]["Definition2"][j][0], tuple):
                 self.fitParamList[locList]["Definition2"][j][0] *= newAxMult/oldAxMult
             if self.shiftDefType in [0, 1]:
-<<<<<<< HEAD
                 if not isinstance(self.fitParamList[locList]["Definition3"][j][0], tuple):
                     self.fitParamList[locList]["Definition3"][j][0] *= newAxMult/oldAxMult
-=======
-                self.fitParamList[locList]["Definition3"][j] *= newAxMult/oldAxMult
         for j in range(len(self.fitParamList[locList]["Gauss"])):
-            self.fitParamList[locList]["Gauss"][j] *= newAxMult/oldAxMult
->>>>>>> 3ae46700
+            if not isinstance(self.fitParamList[locList]["Gauss"][j][0], tuple):
+                self.fitParamList[locList]["Gauss"][j][0] *= newAxMult/oldAxMult
 
 ##############################################################################
 
@@ -4311,14 +4299,11 @@
         newAxMult = self.parent.getCurrentAxMult()
         locList = self.getRedLocList()
         for j in range(len(self.fitParamList[locList]["Position"])):
-<<<<<<< HEAD
             if not isinstance(self.fitParamList[locList]["Position"][j][0], tuple):
                 self.fitParamList[locList]["Position"][j][0] *= newAxMult/oldAxMult
-=======
-            self.fitParamList[locList]["Position"][j] *= newAxMult/oldAxMult
         for j in range(len(self.fitParamList[locList]["Gauss"])):
-            self.fitParamList[locList]["Gauss"][j] *= newAxMult/oldAxMult
->>>>>>> 3ae46700
+            if not isinstance(self.fitParamList[locList]["Gauss"][j][0], tuple):
+                self.fitParamList[locList]["Gauss"][j][0] *= newAxMult/oldAxMult
 
 #################################################################################
 
@@ -4990,14 +4975,11 @@
         newAxMult = self.parent.getCurrentAxMult()
         locList = self.getRedLocList()
         for j in range(len(self.fitParamList[locList]["Position"])):
-<<<<<<< HEAD
             if not isinstance(self.fitParamList[locList]["Position"][j][0], tuple):
                 self.fitParamList[locList]["Position"][j][0] *= newAxMult/oldAxMult
-=======
-            self.fitParamList[locList]["Position"][j] *= newAxMult/oldAxMult
         for j in range(len(self.fitParamList[locList]["SigmaCS"])):
-            self.fitParamList[locList]["SigmaCS"][j] *= newAxMult/oldAxMult
->>>>>>> 3ae46700
+            if not isinstance(self.fitParamList[locList]["SigmaCS"][j][0], tuple):
+                self.fitParamList[locList]["SigmaCS"][j][0] *= newAxMult/oldAxMult
 
 ##############################################################################
 
@@ -5276,15 +5258,11 @@
         newAxMult = self.parent.getCurrentAxMult()
         locList = self.getRedLocList()
         for j in range(len(self.fitParamList[locList]["Position"])):
-<<<<<<< HEAD
             if not isinstance(self.fitParamList[locList]["Position"][j][0], tuple):
                 self.fitParamList[locList]["Position"][j][0] *= newAxMult/oldAxMult
-=======
-            self.fitParamList[locList]["Position"][j] *= newAxMult/oldAxMult
         for j in range(len(self.fitParamList[locList]["SigmaCS"])):
-            self.fitParamList[locList]["SigmaCS"][j] *= newAxMult/oldAxMult
-
->>>>>>> 3ae46700
+            if not isinstance(self.fitParamList[locList]["SigmaCS"][j][0], tuple):
+                self.fitParamList[locList]["SigmaCS"][j][0] *= newAxMult/oldAxMult
 
 class NewTabDialog(QtWidgets.QDialog):
 

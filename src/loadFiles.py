#!/usr/bin/env python

# Copyright 2016 - 2018 Bas van Meerten and Wouter Franssen

# This file is part of ssNake.
#
# ssNake is free software: you can redistribute it and/or modify
# it under the terms of the GNU General Public License as published by
# the Free Software Foundation, either version 3 of the License, or
# (at your option) any later version.
#
# ssNake is distributed in the hope that it will be useful,
# but WITHOUT ANY WARRANTY; without even the implied warranty of
# MERCHANTABILITY or FITNESS FOR A PARTICULAR PURPOSE.  See the
# GNU General Public License for more details.
#
# You should have received a copy of the GNU General Public License
# along with ssNake. If not, see <http://www.gnu.org/licenses/>.

import numpy as np
import spectrum_classes as sc
import re
import os


def loading(num, filePath, name=None, realpath=False, dialog=None):
<<<<<<< HEAD
    if num == 0:
        masterData = loadVarianFile(filePath, name)
    elif num == 1:
        masterData = loadBrukerTopspin(filePath, name)
    elif num == 2:
        masterData = loadChemFile(filePath, name)
    elif num == 3:
        masterData = loadMagritek(filePath, name, realpath)
    elif num == 4:
        masterData = loadSimpsonFile(filePath, name)
    elif num == 5:
        masterData = loadJSONFile(filePath, name)
    elif num == 6:
        masterData = loadMatlabFile(filePath, name)
    elif num == 7:
        masterData = loadBrukerSpectrum(filePath, name)
    elif num == 8:
        masterData = loadPipe(filePath, name)
    elif num == 9:
        masterData = loadJEOLDelta(filePath, name)
    elif num == 10:
        masterData = loadJCAMP(filePath, name)
    elif num == 11:
        if dialog is None:
            return None
        masterData = loadAscii(filePath, name, dialog.dataDimension, dialog.dataSpec, dialog.dataOrder, dialog.delim, dialog.sw)
    elif num == 12:
        masterData = loadMinispec(filePath, name)
    elif num == 13:
        masterData = loadBrukerEPR(filePath, name)
=======
    try:
        if num == 0:
            masterData = loadVarianFile(filePath, name)
        elif num == 1:
            masterData = loadBrukerTopspin(filePath, name)
        elif num == 2:
            masterData = loadChemFile(filePath, name)
        elif num == 3:
            masterData = loadMagritek(filePath, name, realpath)
        elif num == 4:
            masterData = loadSimpsonFile(filePath, name)
        elif num == 5:
            masterData = loadJSONFile(filePath, name)
        elif num == 6:
            masterData = loadMatlabFile(filePath, name)
        elif num == 7:
            masterData = loadBrukerSpectrum(filePath, name)
        elif num == 8:
            masterData = loadPipe(filePath, name)
        elif num == 9:
            masterData = loadJEOLDelta(filePath, name)
        elif num == 10:
            masterData = loadJCAMP(filePath, name)
        elif num == 11:
            if dialog is None:
                return None
            masterData = loadAscii(filePath, name, dialog.dataDimension, dialog.dataSpec, dialog.dataOrder, dialog.delim, dialog.sw)
        elif num == 12:
            masterData = loadMinispec(filePath, name)
        elif num == 13:
            masterData = loadBrukerEPR(filePath, name)
    except Exception:
        return None
>>>>>>> 439262b3
    return masterData


def fileTypeCheck(filePath):
    returnVal = 0
    fileBase = ''
    direc = filePath
    if os.path.isfile(filePath):
        filename = os.path.basename(filePath)
        fileBase = os.path.splitext(filename)[0]
        direc = os.path.dirname(filePath)
        if filename.endswith('.fid') or filename.endswith('.spe'):
            with open(filePath, 'r') as f:
                check = int(np.fromfile(f, np.float32, 1))
            if check == 0:
                return (8, filePath, returnVal)  # Suspected NMRpipe format
            else:  # SIMPSON
                return (4, filePath, returnVal)
        if filename.endswith('.ft') or filename.endswith('.ft1') or filename.endswith('.ft2') or filename.endswith('.ft3') or filename.endswith('.ft4'):
            with open(filePath, 'r') as f:
                check = int(np.fromfile(f, np.float32, 1))
            if check == 0:
                return (8, filePath, returnVal)  # Suspected NMRpipe format
        elif filename.endswith('.json') or filename.endswith('.JSON'):
            return (5, filePath, returnVal)
        elif filename.endswith('.mat') or filename.endswith('.MAT'):
            return (6, filePath, returnVal)
        elif filename.endswith('.jdf'):  # JEOL delta format
            return (9, filePath, returnVal)
        elif filename.endswith('.dx') or filename.endswith('.jdx') or filename.endswith('.jcamp'):  # JCAMP format
            return (10, filePath, returnVal)
        elif filename.endswith('.sig'):  # Bruker minispec
            return (12, filePath, returnVal)
        returnVal = 1
        direc = os.path.dirname(filePath)
    if os.path.exists(direc + os.path.sep + 'procpar') and os.path.exists(direc + os.path.sep + 'fid'):
        return (0, direc, returnVal)
        # And for varian processed data
    if (os.path.exists(direc + os.path.sep + '..' + os.path.sep + 'procpar') or os.path.exists(direc + os.path.sep + 'procpar')) and os.path.exists(direc + os.path.sep + 'data'):
        return (0, direc, returnVal)
    elif os.path.exists(direc + os.path.sep + 'acqus') and (os.path.exists(direc + os.path.sep + 'fid') or os.path.exists(direc + os.path.sep + 'ser')):
        return (1, direc, returnVal)
    elif os.path.exists(direc + os.path.sep + 'procs') and (os.path.exists(direc + os.path.sep + '1r') or os.path.exists(direc + os.path.sep + '2rr') or os.path.exists(direc + os.path.sep + '3rrr')):
        return (7, direc, returnVal)
    elif os.path.exists(direc + os.path.sep + 'acq') and os.path.exists(direc + os.path.sep + 'data'):
        return (2, direc, returnVal)
    elif os.path.exists(direc + os.path.sep + 'acqu.par'):
        dirFiles = os.listdir(direc)
        files2D = [x for x in dirFiles if '.2d' in x]
        files1D = [x for x in dirFiles if '.1d' in x]
        if len(files2D) != 0 or len(files1D) != 0:
            return (3, direc, returnVal)
    elif os.path.exists(direc + os.path.sep + fileBase + '.spc') and os.path.exists(direc + os.path.sep + fileBase + '.par'):
        return (13, direc + os.path.sep + fileBase, returnVal)
    elif os.path.isfile(filePath):  # If not recognised, load as ascii
        return (11, filePath, returnVal)
    return (None, filePath, 2)


def loadVarianFile(filePath, name=''):
    from struct import unpack
    if os.path.isfile(filePath):
        Dir = os.path.dirname(filePath)
    else:
        Dir = filePath
    if os.path.exists(Dir + os.path.sep + 'procpar'):
        file = Dir + os.path.sep + 'procpar'
    elif os.path.exists(Dir + os.path.sep + '..' + os.path.sep + 'procpar'):
        file = Dir + os.path.sep + '..' + os.path.sep + 'procpar'
    else:
        file = None

    Out = [0,1,1,0,0,0,0,0] 
    indirectRef = 'dfrq'
    if file is not None:
        with open(file, 'r') as f:
            data = f.read().split('\n')
        for s in range(0, len(data)): #First check indirect ref name
            if data[s].startswith('refsource1' + " "):
                indirectRef = data[s + 1].split()[1][1:-1]

        f, fM, S = lambda x: float(x), lambda x: float(x) * 1e6, lambda x: x
        Elem = [['sfrq', fM],['sw', f],['sw1', f],['reffrq',fM],['reffrq1',fM],['rp',f],['phfid',f],[indirectRef,fM]]
        for s in range(0, len(data)):
            for index in range(len(Elem)):
                if data[s].startswith(Elem[index][0] + ' '):
                   Out[index] = Elem[index][1]((data[s + 1].split()[1]))
            #elif data[s].startswith('phfid '):
            #    if int(data[s].split()[-2]): #if on
            #        phfid = float(data[s + 1].split()[1]) 
    freq, sw, sw1, reffreq, reffreq1, rp, phfid, freq1 = Out 

    if os.path.exists(Dir + os.path.sep + 'fid'):
        filePath = Dir + os.path.sep + 'fid'
    elif os.path.exists(Dir + os.path.sep + 'data'):
        filePath = Dir + os.path.sep + 'data'

    with open(filePath, "rb") as f:
        nblocks, ntraces, npoints, ebytes, tbytes, bbytes  = np.fromfile(f, np.int32, 6).newbyteorder('>l')
        status = np.fromfile(f, np.int16, 2).newbyteorder('>h')[1]
        status = '{0:016b}'.format(status)[::-1] #send to zeropadded string, and put order correct
        spec, fid32, fidfloat, hypercomplex, flipped = np.array([bool(int(x)) for x in status])[[1,2,3,5,9]]
        nbheaders = np.fromfile(f, np.int32, 1).newbyteorder('>l')[0]
        SizeTD2 = npoints
        SizeTD1 = nblocks * ntraces

        if fidfloat:
            bitType = ['>f', np.float32, 7] # [bitorder, read as, number of elements in nbheader]
        else:
            if fid32:
                bitType = ['>l', np.int32, 7]
            else:
                bitType = ['>h', np.int16, 14]

        totalpoints = (ntraces * npoints + nbheaders**2 * bitType[2])*nblocks
        fid = np.fromfile(f, bitType[1], totalpoints).newbyteorder(bitType[0]).astype(np.complex128)

        if not spec or (spec and not hypercomplex):
            fid = fid.reshape(nblocks, int(totalpoints / nblocks))
            fid = fid[:, bitType[2]::] #Cut off block headers
            fid = fid[:, ::2] - 1j * fid[:, 1::2]
        else:
            fid = fid[nbheaders * bitType[2]::4] - 1j * fid[nbheaders * bitType[2] + 1::4]
            fid = fid.reshape(int(SizeTD1 / 4), SizeTD2)
            if flipped:
                fid = np.fliplr(fid)
    if spec == 0:
        fid = fid * np.exp((rp + phfid) / 180 * np.pi * 1j)  # apply zero order phase
    if SizeTD1 == 1:
        fid = fid[0][:]
        if spec:  # flip if spectrum
            fid = np.flipud(fid)
        masterData = sc.Spectrum(name, fid, (0, filePath), [freq], [sw], [bool(int(spec))], ref=[reffreq])
    else:
        masterData = sc.Spectrum(name, fid, (0, filePath), [freq1, freq], [sw1, sw], [bool(int(spec))] * 2, ref=[reffreq1, reffreq])
    masterData.addHistory("Varian data loaded from " + filePath)
    return masterData


def loadPipe(filePath, name=''):
    with open(filePath, 'r') as f:
        header = np.fromfile(f, np.float32, 512)
    NDIM = int(header[9])
    SIZE = [int(header[32]),int(header[15]),int(header[219]),int(header[99])]
    quadFlag = [int(header[54]),int(header[51]),int(header[55]),int(header[56])] #0 complex, 1 real        
    spec = [int(header[31]),int(header[13]),int(header[222]),int(header[220])]  # 1 if ft, 0 if time
    freq = np.array([header[28],header[10],header[218],header[119]]) * 1e6
    sw = [header[29],header[11],header[229],header[100]]
    ref = [header[30],header[12],header[249],header[101]]  # frequency of last point in Hz
    numFiles = int(header[442]) #Number of files to be loaded
    pipeFlag = int(header[57]) #Indicates stream, or separate files
    cubeFlag = int(header[447]) #1 if 4D, and saved as sets of 3D

    for i in range(len(spec)): #get reference frequencies
        sidefreq = -np.floor(SIZE[i] / 2) / SIZE[i] * sw[i]  # frequency of last point on axis
        ref[i] = sidefreq + freq[i] - ref[i]

    TotP = SIZE[3] * SIZE[2] #Max file size
    if quadFlag[3] == 0:  # if complex direct axis
        TotP = TotP * 2
    if NDIM == 4 and cubeFlag == 1 and pipeFlag == 0:
        TotP *= SIZE[1] #If file 3D format, load more data points
    elif NDIM == 4 and pipeFlag > 0:
        TotP *= SIZE[0] * SIZE[1]
    if NDIM == 3 and pipeFlag > 0:
        TotP *= SIZE[1]

    if numFiles  == 1:
        files = [filePath]
    else: #Get the names of the files, if more than 1
        dir,file = os.path.split(filePath)
        base, ext = os.path.splitext(file)
        start = re.search('[0-9]+$',base).start()
        basename = base[:start]
        numbers = len(base[start:])
        files = [dir + os.path.sep + basename + str(x + 1).zfill(numbers) + ext for x in range(numFiles)]

    data = []
    for file in files: #Load all the data from the files
        with open(file, 'r') as f:
            tmp = np.fromfile(f, np.float32, 512)
            data.append( np.fromfile(f, np.float32, TotP))

    for i in range(len(data)): #Reshape all the data
        if NDIM > 1 and cubeFlag == 0 and pipeFlag == 0: #Reshape 2D sets if needed
            data[i] = np.reshape(data[i], (SIZE[2],int(TotP/SIZE[2])))
        elif NDIM == 4 and cubeFlag == 1 and pipeFlag == 0: #For 4D, in sets of 3D
            data[i] = np.reshape(data[i], (SIZE[1],SIZE[2],int(TotP/SIZE[2]/SIZE[1])))
        elif NDIM == 4 and pipeFlag > 0: #For stream
            data[i] = np.reshape(data[i], (SIZE[0],SIZE[1],SIZE[2],int(TotP/SIZE[2]/SIZE[1]/SIZE[0])))
        elif NDIM ==3 and pipeFlag > 0: #For stream
            data[i] = np.reshape(data[i], (SIZE[1],SIZE[2],int(TotP/SIZE[2]/SIZE[1])))

    #For 3D or 4D data, merge the datasets
    if NDIM > 2 and pipeFlag == 0:
        data = [np.array(data)]


    eS = (slice(None),) #empty slice
    if quadFlag[3] == 0: #If complex along last dim
        useSlice = eS * (NDIM - 1)
        data[0] = data[0][useSlice + (slice(None,SIZE[3],None),)] + 1j * data[0][useSlice + (slice(SIZE[3],None,None),)]

    hyper = []
    if NDIM > 1: #Reorder data, if hypercomplex along an axis
        for dim in range(NDIM - 1):
            newdata = []
            if quadFlag[4 - NDIM + dim] == 0:
                useSlice1 = eS * dim +(slice(None,None,2),) + eS * (NDIM - dim - 1)
                useSlice2 = eS * dim +(slice(1,None,2),) + eS * (NDIM - dim - 1)
                for dat in data:
                    newdata.append(dat[useSlice1])
                    newdata.append(dat[useSlice2])
                data = newdata
                hyper.append(dim)
              
    for k in range(len(data)): #Flip LR if spectrum axis
        for i in range(NDIM):
            if spec[-1 - i] == 1: 
                data[k] = np.flip(data[k], NDIM -1 - i)

    masterData = sc.Spectrum(name, data, (8, filePath), freq[4 - NDIM:4], sw[4 - NDIM:4], spec[4 - NDIM:4], ref=ref[4 - NDIM:4], hyper = hyper)
    masterData.addHistory("NMRpipe data loaded from " + filePath)
    return masterData


def loadJEOLDelta(filePath, name=''):
    from struct import unpack
    multiUP = lambda typ, bit, num, start: np.array([unpack(typ,header[start + x:start + bit + x])[0] for x in range(0,num * bit,bit)])

    with open(filePath, "rb") as f:
        header = f.read(1296)

    endian =['>d','<d'][multiUP('>B', 1, 1, 8)[0]]
    NDIM =  multiUP('>B', 1, 1, 12)[0]
    #data_dimension_exist = multiUP('>B', 1, 1, 13)[0]
    #data_type = multiUP('>B', 1, 1, 14)[0]
    #translate = multiUP('>B', 1, 8, 16)
    dataType = multiUP('>B', 1, 8, 24)
    dataUnits = multiUP('>B', 1, 16, 32).reshape(8, 2)
    NP = multiUP('>I', 4, 8, 176)
    #dataStart = multiUP('>I', 4, 8, 208)
    dataStop = multiUP('>I', 4, 8, 240)
    axisStart = multiUP('>d', 8, 8, 272)
    axisStop = multiUP('>d', 8, 8, 336)
    baseFreq = multiUP('>d', 8, 8, 1064)
    #zero_point = multiUP('>d', 8, 8, 1128)
    reverse = multiUP('>B', 1, 8, 1192)
    readStart = multiUP('>I', 4, 1, 1284)[0]
    #data_length = multiUP('>Q', 8, 1, 1288)[0]

    loadSize = np.cumprod(NP[:NDIM])[-1]
    if NDIM == 1 and dataType[0] == 3: #Complex 1D
        loadSize *= 2
    elif NDIM == 2 and dataType[0] == 4: #2D Real-Complex (non-Hypercomplex) 
        loadSize *= 2
    elif NDIM == 2 and dataType[0] == 3: #2D Complex-Complex (Hypercomplex) 
        loadSize *= 4
    
    with open(filePath, "rb") as f:
        f.seek(readStart) #Set read start to position of data
        data = np.fromfile(f, endian, loadSize)

    hyper = [] 
    if NDIM == 1 and dataType[0] == 1: #Real 1D
        data = [data]
    elif NDIM == 1 and dataType[0] == 3: #Complex 1D
        data = data[:NP[0]] - 1j * data[NP[0]:]
        data = [data[0:data_offset_stop[0] + 1]]
    elif NDIM == 2 and dataType[0] == 4: #2D Real-Complex (non-Hypercomplex) 
        Step = 4
        data = data[:int(loadSize/2)] - 1j * data[int(loadSize/2):]
        data = np.reshape(data, [int(NP[1] / Step), int(NP[0] / Step), Step, Step])
        data = [np.concatenate(np.concatenate(data, 1), 1)]
    elif NDIM == 2 and dataType[0] == 3: #2D Complex-Complex (Hypercomplex) 
        hyper = [0]
        Step = 32  # Step size of block
        tmp = np.split(data,4)
        data = [tmp[0] - 1j * tmp[1], tmp[2] - 1j * tmp[3]]
        del tmp
        for i in range(len(data)):
            data[i] = np.reshape(data[i], [int(NP[1] / Step), int(NP[0] / Step), Step, Step])
            data[i] = np.concatenate(np.concatenate(data[i], 1), 1)

    eS = (slice(None),) #empty slice
    for dim in range(NDIM): #Cut data for every dim
        useSlice = eS * (NDIM - dim - 1) +(slice(0,dataStop[dim],None),) + eS * dim 
        for i in range(len(data)):
            data[i] = data[i][useSlice]

    freq = baseFreq[0:NDIM][::-1] * 1e6
    spec = dataUnits[0:NDIM,1][::-1] != 28 #If not 28 (Hz), then spec = true
    sw = []
    ref = []
    for axisNum in reversed(range(NDIM)):
        axisType = dataUnits[axisNum][1]  # Sec = 28, Hz = 13, PPM = 26
        axisScale = dataUnits[axisNum][0]
        if axisType == 28:  # Sec
            scale = (axisScale >> 4) & 15
            if scale > 7:
                scale = scale - 16
            dw = (axisStop[axisNum] - axisStart[axisNum]) / (dataStop[axisNum] + 1 - 1) * 10.0**(-scale * 3)  # minus one to give same axis as spectrum???
            # scale for SI prefix
            sw.append(1.0 / dw)
            sidefreq = -np.floor((dataStop[axisNum] + 1) / 2) / dataStop[axisNum] + 1 * sw[-1]  # frequency of last point on axis
            ref.append(baseFreq[axisNum] * 1e6)
        if axisType == 13:  # Hz
            sw.append(np.abs(axisStart[axisNum] - axisStop[axisNum]))
            sidefreq = -np.floor((dataStop[axisNum] + 1) / 2) / (dataStop[axisNum] + 1) * sw[-1]  # frequency of last point on axis
            ref.append(sidefreq + baseFreq[axisNum] * 1e6 - axisStop[axisNum])
        if axisType == 26:  # ppm
            sw.append(np.abs(axisStart[axisNum] - axisStop[axisNum]) * baseFreq[axisNum])
            sidefreq = -np.floor((dataStop[axisNum] + 1) / 2) / (dataStop[axisNum] + 1) * sw[-1]  # frequency of last point on axis
            ref.append(sidefreq + baseFreq[axisNum] * 1e6 - axisStop[axisNum] * baseFreq[axisNum])

    for k in range(len(data)): #Flip LR if spectrum axis
        for i in range(NDIM):
            if spec[-1 - i] == 1: 
                data[k] = np.flip(data[k], NDIM -1 - i)
    masterData = sc.Spectrum(name, data, (9, filePath), freq, sw, spec, ref=ref, hyper = hyper)
    masterData.addHistory("JEOL Delta data loaded from " + filePath)
    return masterData


def loadJSONFile(filePath, name=''):
    import json
    with open(filePath, 'r') as inputfile:
        struct = json.load(inputfile)
    
    hyper = None
    try: #Try to get the hyper list (if works: new data definition)
        hyper = list(struct['hyper'])
        data = []
        tmpReal = struct['dataReal']
        tmpImag = struct['dataImag']
        
        for index in range(len(tmpReal)):
             data.append(np.array(tmpReal[index])+ 1j * np.array(tmpImag[index]))
    except:
        hyper = None
        data = [np.array(struct['dataReal']) + 1j * np.array(struct['dataImag'])]

    ref = np.where(np.isnan(struct['ref']), None, struct['ref'])
    if 'history' in struct.keys():
        history = struct['history']
    else:
        history = None
    xaxA = []
    for i in struct['xaxArray']:
        xaxA.append(np.array(i))
    masterData = sc.Spectrum(name,
                             data,
                             (5, filePath),
                             list(struct['freq']),
                             list(struct['sw']),
                             list(struct['spec']),
                             list(np.array(struct['wholeEcho'], dtype=bool)),
                             hyper,
                             list(ref),
                             xaxA,
                             history=history)
    masterData.addHistory("JSON data loaded from " + filePath)
    return masterData


def loadMatlabFile(filePath, name=''):
    import scipy.io
    with open(filePath, 'rb') as inputfile:  # read first several bytes the check .mat version
        teststring = inputfile.read(13)
    version = float(teststring.decode("utf-8")[7:10])  # extract version from the binary array
    if version < 7.3:  # all versions below 7.3 are supported
        matlabStruct = scipy.io.loadmat(filePath)
        var = [k for k in matlabStruct.keys() if not k.startswith('__')][0]
        mat = matlabStruct[var]
        try:
            hyper = list(mat['hyper'][0,0])
            if len(hyper) > 0:
                hyper = list(hyper[0])
        except:
            hyper = None
        data = []
        if mat['dim'] == 1:
            if hyper is None:
                data = [np.array(mat['data'][0][0][0])]
            else:
                data = list(np.array(mat['data'][0][0]))
            xaxA = [k[0] for k in (mat['xaxArray'][0])]
        else:
            if hyper is None: #If old format
                data = [np.array(mat['data'][0, 0])]
            else: #If new format
                data = list(np.array(mat['data'][0][0]))
            if all(x == data[0].shape[0] for x in data[0].shape):
                xaxA = [k for k in (mat['xaxArray'][0, 0])]
            else:
                xaxA = [k[0] for k in (mat['xaxArray'][0, 0][0])]
        # insert some checks for data type
        ref = mat['ref'][0, 0][0]
        ref = np.where(np.isnan(ref), None, ref)
        if 'history' in mat.dtype.names:
            history = list(np.array(mat['history'][0, 0], dtype=str))
        else:
            history = None
        masterData = sc.Spectrum(name,
                                 data,
                                 (6, filePath),
                                 list(mat['freq'][0, 0][0]),
                                 list(mat['sw'][0, 0][0]),
                                 list(mat['spec'][0, 0][0]),
                                 list(np.array(mat['wholeEcho'][0, 0][0]) > 0),
                                 hyper,
                                 list(ref),
                                 xaxA,
                                 history=history)
        masterData.addHistory("Matlab data loaded from " + filePath)
        return masterData
    else:  # If the version is 7.3, use HDF5 type loading
        import h5py  # For .mat v 7.3 support
        f = h5py.File(filePath, 'r')
        Groups = []
        for name in f:
            if name != '#refs#':
                Groups.append(name)
        DataGroup = Groups[0]  # get the group name
        mat = f[DataGroup]
        try:
            hyper = list(np.array(mat['hyper']))
            if hyper == [0,0]:
                hyper = []
            else:
                hyper = list(hyper[0])
        except:
            hyper = None

        if np.array(mat['dim'])[0][0] == 1:
            xaxA = list([np.array(mat['xaxArray'])[:, 0]])
            if hyper is None: #Old data format
                data = np.array(mat['data'])
                data = [(data['real'] + data['imag'] * 1j)[:, 0]]  # split and use real and imag part
            else: #New format (hypercomplex)
                data = np.transpose(np.array(mat['data']))
                data = list(data['real'] + data['imag'] * 1j)
        else:
            if hyper is None:
                data = np.transpose(np.array(mat['data']))
                data = [data['real'] + data['imag'] * 1j]
            else:
                tmp = np.transpose(np.array(mat['data']))
                data = []
                for index in range(tmp.shape[0]):
                    data.append(tmp['real'][index] + tmp['imag'][index] * 1j)
            if all(x == data[0].shape[0] for x in data[0].shape):
                xaxA = [np.array(mat[k]) for k in (mat['xaxArray'])]
            else:
                xaxA = [np.array(mat[k[0]]) for k in (mat['xaxArray'])]
        ref = np.array(mat['ref'])[:, 0]
        ref = np.where(np.isnan(ref), None, ref)
        if 'history' in mat.keys():
            history = list()
            history.append([item.astype(np.int8).tostring().decode("ascii") for item in np.array(mat['history']).transpose()])
            history = history[0]
        else:
            history = None
        masterData = sc.Spectrum(name,
                                 data,
                                 (6, filePath),
                                 list(np.array(mat['freq'])[:, 0]),
                                 list(np.array(mat['sw'])[:, 0]),
                                 list(np.array(mat['spec'])[:, 0]),
                                 list(np.array(mat['wholeEcho'])[:, 0] > 0),
                                 hyper,
                                 list(ref),
                                 xaxA,
                                 history=history)
        masterData.addHistory("Matlab data loaded from " + filePath)
        return masterData


def loadBrukerTopspin(filePath, name=''):
    if os.path.isfile(filePath):
        Dir = os.path.dirname(filePath)
    else:
        Dir = filePath
    f,fM, i = lambda x: float(x), lambda x: float(x) * 1e6, lambda x: int(x) #Conversion functions
    Elem = [['TD', i, []],['SFO1', fM ,[]],['SW_h', f, []],['O1',f, []], ['BYTORDA',i,[]]] #The elements to be found [Name, conversion, list with hits]
    for File in ['acqu','acqu2','acqu3']:
        if os.path.exists(Dir + os.path.sep + File):
            with open(Dir + os.path.sep + File, 'r') as f:
                data = f.read().split('\n')
            for s in range(0, len(data)):
                for var in Elem:
                    if data[s].startswith('##$' + var[0] + '='):
                        var[2].append( var[1](re.sub('##\$' + var[0] + '=', '', data[s])))

    SIZE, FREQ, SW, REF, BYTE = [x[2] for x in Elem] #Unpack results
    ByteOrder = ['l','b'][BYTE[0]] #The byte orders that is used 
    
    REF = list(- np.array(REF) + np.array(FREQ))

    totsize = np.cumprod(SIZE)[-1]
    dim = len(SIZE)
    directSize = int(np.ceil(float(SIZE[0]) / 256)) * 256 #Size of direct dimension including
    #blocking size of 256 data points
    for file in ['fid','ser']:
        if os.path.exists(Dir + os.path.sep + file):
            if file == 'ser':
                totsize = int(totsize / SIZE[0]) * directSize #Always load full 1024 byte blocks (256 data points) for >1D
            with open(Dir + os.path.sep + file, "rb") as f:
                raw = np.fromfile(f, np.int32, totsize)
            raw = raw.newbyteorder(ByteOrder) #Load with right byte order
            
    ComplexData = np.array(raw[0:len(raw):2]) + 1j * np.array(raw[1:len(raw):2])
    if dim >= 2:
        newSize = list(SIZE)
        newSize[0] = int(directSize / 2)
        ComplexData = ComplexData.reshape(*newSize[-1::-1])
    if dim == 2:
        ComplexData = ComplexData[:,0:int(SIZE[0]/2)] #Cut off placeholder data
    elif dim == 3:
        ComplexData = ComplexData[:,:,0:int(SIZE[0]/2)] #Cut off placeholder data
    masterData = sc.Spectrum(name, ComplexData, (1, filePath), FREQ[-1::-1], SW[-1::-1], [False] * dim, ref = REF[-1::-1])
    masterData.addHistory("Bruker data loaded from " + filePath)
    return masterData


def loadBrukerSpectrum(filePath, name=''):
    if os.path.isfile(filePath):
        Dir = os.path.dirname(filePath)
    else:
        Dir = filePath
    f,fM, i = lambda x: float(x), lambda x: float(x) * 1e6, lambda x: int(x) #Conversion functions
    Elem = [['SI', i, []],['XDIM', i ,[]],['SW_p', f, []],['SF',fM, []],['OFFSET', f, []], ['BYTORDP',i,[]]] #The elements to be found [Name, conversion, list with hits]
    #OFFSET: The highest ppm values of the axis
    #XDIM: The blocking size along an axis
    for File in ['procs','proc2s','proc3s']:
         if os.path.exists(Dir + os.path.sep + File):
            with open(Dir + os.path.sep + File, 'r') as f:
                data = f.read().split('\n')
            for s in range(0, len(data)):
                for var in Elem:
                    if data[s].startswith('##$' + var[0] + '='):
                        var[2].append( var[1](re.sub('##\$' + var[0] + '=', '', data[s])))

    SIZE, XDIM, SW, FREQ, OFFSET, BYTE = [x[2] for x in Elem] #Unpack results
    ByteOrder = ['l','b'][BYTE[0]] #The byte orders that is used 
    REF = []
  
    for index in range(len(SIZE)): #For each axis
        pos = np.fft.fftshift(np.fft.fftfreq(SIZE[index], 1.0 / SW[index]))[-1] #Get last point of axis
        pos2 = OFFSET[index] * 1e-6 * FREQ[index] #offset in Hz
        REF.append(FREQ[index] + pos - pos2)

    totsize =  np.cumprod(SIZE)[-1] 
    dim = len(SIZE)
    DATA = []
    files = [['1r','1i'],['2rr','2ir','2ri','2ii'],['3rrr','3irr','3rir','3iir','3rri','3iri','3rii','3iii']]
    counter = 0
    for file in files[dim - 1]: #For all the files
        if os.path.exists(Dir + os.path.sep + file): 
            with open(Dir + os.path.sep + file, "rb") as f:
                raw = np.fromfile(f, np.int32, totsize)
                raw = raw.newbyteorder(ByteOrder) #Set right byteorder
                if counter % 2 == 0: #If even, data is real part
                    DATA.append(np.flipud(raw))
                else: #If odd, data is imag, and needs to be add to the previous
                    DATA[-1] = DATA[-1] - 1j * np.flipud(raw)
                counter += 1 #only advance counter when file is found
    del raw

    hyper = None
    if dim == 2: #If 2D data has more than 1 part: hypercomplex along the first axis
        if len(DATA) != 1:
            hyper = [0]

    if len(SIZE) == 2:
        for index in range(len(DATA)): #For each data set
            #Reshape DATA to 4D data using the block information
            #Twice concat along axis 1 constructs the regular x-y data
            DATA[index] = np.reshape(DATA[index],[int(SIZE[1]/XDIM[1]),int(SIZE[0]/XDIM[0]),XDIM[1],XDIM[0]])
            DATA[index] = np.concatenate(np.concatenate(DATA[index],1),1)
    elif len(SIZE) == 3:
        for index in range(len(DATA)):
            #The same as 2D, but now split to 6D data, and concat along 2
            DATA[index] = np.reshape(DATA[index],[int(SIZE[2]/XDIM[2]),int(SIZE[1]/XDIM[1]),int(SIZE[0]/XDIM[0]),XDIM[2],XDIM[1],XDIM[0]])
            DATA[index] = np.concatenate(np.concatenate(np.concatenate(DATA[index],2),2),2)
    spec = [True]
    masterData = sc.Spectrum(name, DATA, (7, filePath), FREQ[-1::-1], SW[-1::-1], spec * dim, ref=REF[-1::-1],hyper = hyper)
    masterData.addHistory("Bruker spectrum data loaded from " + filePath)
    return masterData


def loadChemFile(filePath, name=''):
    if os.path.isfile(filePath):
        Dir = os.path.dirname(filePath)
    else:
        Dir = filePath
    sizeTD1 = 1
    sw1 = 1
    H = dict(line.strip().split('=') for line in open(Dir + os.path.sep + 'acq', 'r'))
    sizeTD2 = int(float(H['al']))
    freq = float(H['sf' + str(int(float(H['ch1'])))])
    sw = 1 / float(H['dw'][:-1])
    if any('array_num_values_' in s for s in H.keys()):
        if 'use_array=1' in open(Dir + '/acq_2').read():
            for s in H.keys():
                if ('array_num_values_' in s):
                    sizeTD1 = sizeTD1 * int(H[s])
        else:
            if 'al2' in H:
                sizeTD1 = int(float(H['al2']))
                if 'dw2' in H:
                    sw1 = 1 / float(H['dw2'][:-1])
    else:
        if 'al2' in H:
            sizeTD1 = int(float(H['al2']))
            if 'dw2' in H:
                sw1 = 1 / float(H['dw2'][:-1])
    with open(Dir + os.path.sep + 'data', 'rb') as f:
        raw = np.fromfile(f, np.int32)
        b = np.complex128(raw.byteswap())
    filePath = Dir + os.path.sep + 'data'
    fid = b[:int(len(b) / 2)] + 1j * b[int(len(b) / 2):]
    fid = np.reshape(fid, (sizeTD1, sizeTD2))
    data = np.array(fid)
    spec = [False]
    if sizeTD1 is 1:
        data = data[0][:]
        masterData = sc.Spectrum(name, data, (2, filePath), [freq * 1e6], [sw], spec)
    else:
        data = data.reshape((sizeTD1, sizeTD2))
        masterData = sc.Spectrum(name, data, (2, filePath), [freq * 1e6] * 2, [sw1, sw], spec * 2)
    masterData.addHistory("Chemagnetics data loaded from " + filePath)
    return masterData


def loadMagritek(filePath, name='', realPath=''):
    # Magritek load script based on some Matlab files by Ole Brauckman
    if os.path.isfile(filePath):
        Dir = os.path.dirname(filePath)
    else:
        Dir = filePath
    if realPath:
        rememberPath = realPath
    else:
        rememberPath = filePath
    DirFiles = os.listdir(Dir)
    Files2D = [x for x in DirFiles if '.2d' in x]
    Files1D = [x for x in DirFiles if '.1d' in x]
    # initialize 2D values to some dummy value
    sizeTD1 = 0
    sw1 = 50e3
    lastfreq1 = None
    ref1 = None
    # Start pars extraction
    H = dict(line.strip().split('=') for line in open(Dir + os.path.sep + 'acqu.par', 'r'))
    for key in H.keys():
        if key.startswith("bandwidth "):
            sw = float(H[key]) * 1000
        elif key.startswith("nrPnts "):
            sizeTD2 = int(H[key])
        elif key.startswith("b1Freq "):
            freq = float(H[key]) * 1e6
        elif key.startswith("lowestFrequency "):
            lastfreq = float(H[key])
        elif key.startswith("nrSteps "):
            sizeTD1 = int(H[key])
        elif key.startswith("bandwidth2 "):
            sw1 = float(H[key]) * 1000
        elif key.startswith("lowestFrequency2 "):
            lastfreq1 = float(H[key])
    sidefreq = -np.floor(sizeTD2 / 2) / sizeTD2 * sw  # freqeuency of last point on axis
    ref = sidefreq + freq - lastfreq
    if len(Files2D) == 1:
        File = Files2D[0]
        if lastfreq1 is not None:
            sidefreq1 = -np.floor(sizeTD1 / 2) / sizeTD1 * sw1  # freqeuency of last point on axis
            ref1 = sidefreq1 + freq - lastfreq1
        with open(Dir + os.path.sep + File, 'rb') as f:
            raw = np.fromfile(f, np.float32)
        Data = raw[-2 * sizeTD2 * sizeTD1::]
        ComplexData = Data[0:Data.shape[0]:2] - 1j * Data[1:Data.shape[0]:2]
        ComplexData = ComplexData.reshape((sizeTD1, sizeTD2))
        masterData = sc.Spectrum(name, ComplexData, (3, rememberPath), [freq] * 2, [sw1, sw], [False] * 2, ref=[ref1, ref])
    elif len(Files1D) != 0:
        File = 'data.1d'
        with open(Dir + os.path.sep + File, 'rb') as f:
            raw = np.fromfile(f, np.float32)
        Data = raw[-2 * sizeTD2::]
        ComplexData = Data[0:Data.shape[0]:2] - 1j * Data[1:Data.shape[0]:2]
        masterData = sc.Spectrum(name, ComplexData, (3, rememberPath), [freq], [sw], [False], ref=[ref])
    masterData.addHistory("Magritek data loaded from " + rememberPath)
    return masterData


def loadSimpsonFile(filePath, name=''):
    with open(filePath, 'r') as f:
        Lines = f.read().split('\n')
    NP, NI, SW, SW1, TYPE, FORMAT = 0, 1, 0, 0, '', 'Normal'
    DataStart = Lines.index('DATA')
    DataEnd = Lines.index('END')
    for s in range(0, DataStart):
        if Lines[s].startswith('NP='):
            NP = int(re.sub('NP=', '', Lines[s]))
        elif Lines[s].startswith('NI='):
            NI = int(re.sub('NI=', '', Lines[s]))
        elif Lines[s].startswith('SW='):
            SW = float(re.sub('SW=', '', Lines[s]))
        elif Lines[s].startswith('SW1='):
            SW1 = float(re.sub('SW1=', '', Lines[s]))
        elif Lines[s].startswith('TYPE='):
            TYPE = re.sub('TYPE=', '', Lines[s])
        elif Lines[s].startswith('FORMAT='):
            FORMAT = re.sub('FORMAT=', '', Lines[s])
    if 'Normal' in FORMAT:
        length = DataEnd - DataStart - 1
        data = np.zeros(length, dtype=complex)
        for i in range(length):
            temp = Lines[DataStart + 1 + i].split()
            data[i] = float(temp[0]) + 1j * float(temp[1])
    elif 'BINARY' in FORMAT:
        # Binary code based on:
        # pysimpson: Python module for reading SIMPSON files
        # By: Jonathan J. Helmus (jjhelmus@gmail.com)
        # Version: 0.1 (2012-04-13)
        # License: GPL
        chardata = ''.join(Lines[DataStart + 1:DataEnd])
        nquads, mod = divmod(len(chardata), 4)
        assert mod == 0     # character should be in blocks of 4
        BASE = 33
        charst = np.fromstring(chardata, dtype=np.uint8)
        charst = charst.reshape(nquads, 4) - BASE

        def FIRST(f, x): return ((x) & ~(~0 << f))

        def LAST(f, x): return ((x) & (~0 << (8 - f)))
        first = FIRST(6, charst[:, 0]) | LAST(2, charst[:, 1] << 2)
        second = FIRST(4, charst[:, 1]) | LAST(4, charst[:, 2] << 2)
        third = FIRST(2, charst[:, 2]) | LAST(6, charst[:, 3] << 2)
        Bytes = np.ravel(np.transpose(np.array([first, second, third]))).astype('int64')
        # convert every 4 'bytes' to a float
        num_points, num_pad = divmod(len(Bytes), 4)
        Bytes = np.array(Bytes)
        Bytes = Bytes[:-num_pad]
        Bytes = Bytes.reshape(num_points, 4)
        mantissa = ((Bytes[:, 2] % 128) << 16) + (Bytes[:, 1] << 8) + Bytes[:, 0]
        exponent = (Bytes[:, 3] % 128) * 2 + (Bytes[:, 2] >= 128) * 1
        negative = Bytes[:, 3] >= 128
        e = exponent - 127
        m = np.abs(mantissa) / np.float64(1 << 23)
        data = np.float32((-1)**negative * np.ldexp(m, e))
        data = data.view('complex64')
    if NI != 1:  # 2D data, reshape to NI, NP
        data = data.reshape(int(NI), -1)
    if 'FID' in TYPE:
        spec = [False]
    elif 'SPE' in TYPE:
        spec = [True]
    if NI is 1:
        masterData = sc.Spectrum(name, [data], (4, filePath), [0], [SW], spec)
    else:
        masterData = sc.Spectrum(name, [data], (4, filePath), [0, 0], [SW1, SW], spec * 2)
    masterData.addHistory("SIMPSON data loaded from " + filePath)
    return masterData


def convertDIFDUB(dat):
    def checkWrite(dup, currentNum, step, numberList):
        if dup != '':
            for dupli in range(int(dup)):
                numberList.append(numberList[-1] + int(step))
            dup = ''
            step = ''
        elif currentNum != '':  # Write if available
            numberList.append(int(currentNum))  # write old num
            currentNum = ''
        elif step != '':
            numberList.append(numberList[-1] + int(step))
            step = ''
        return dup, currentNum, step, numberList

    SQZ = {'@': 0, 'A': 1, 'B': 2, 'C': 3, 'D': 4, 'E': 5, 'F': 6, 'G': 7, 'H': 8, 'I': 9,
           'a': -1, 'b': -2, 'c': -3, 'd': -4, 'e': -5, 'f': -6, 'g': -7, 'h': -8, 'i': -9}
    DIF = {'%': 0, 'J': 1, 'K': 2, 'L': 3, 'M': 4, 'N': 5, 'O': 6, 'P': 7, 'Q': 8, 'R': 9,
           'j': -1, 'k': -2, 'l': -3, 'm': -4, 'n': -5, 'o': -6, 'p': -7, 'q': -8, 'r': -9}
    DUP = {'S': 1, 'T': 2, 'U': 3, 'V': 4, 'W': 5, 'X': 6, 'Y': 7, 'Z': 8, 's': 9}
    currentNum = ''
    step = ''
    dup = ''
    numberList = []
    last = False
    for char in dat:
        if char in '0123456789':
            if dup != "":
                dup = dup + char
            elif currentNum != '':
                currentNum = currentNum + char
            elif step != '':
                step = step + char
            else:
                continue
        elif char in SQZ.keys():
            dup, currentNum, step, numberList = checkWrite(dup, currentNum, step, numberList)
            currentNum = currentNum + str(SQZ[char])
        elif char in DIF.keys():
            dup, currentNum, step, numberList = checkWrite(dup, currentNum, step, numberList)
            step = step + str(DIF[char])
        elif char in DUP.keys():
            dup = dup + str(DUP[char])  # For now, assume no SQZ defore DUP
        elif char == ' ':
            last = True
            break
    dup, currentNum, step, numberList = checkWrite(dup, currentNum, step, numberList)
    if last:
        return np.array(numberList)
    else:
        return np.array(numberList)[:-1]


def loadJCAMP(filePath, name):
    with open(filePath, 'r') as f:
        data = f.read().split('\n')
    realDataPos = []
    imagDataPos = []
    spectDataPos = []
    currentPos = 0
    for line in data:
        testline = re.sub('[\t ]*', '', line)
        if '#.OBSERVEFREQUENCY=' in testline:
            freq = float(line[line.index('=') + 1:]) * 1e6
        elif '##DATATYPE=' in testline:
            dataType = line[line.index('=') + 1:]
        elif '#VAR_DIM=' in testline:
            nPoints = line[line.index('=') + 1:]
            nPoints = re.sub(',[\t ][\t ]*', ' ', nPoints)
            nPoints = re.sub('[\t\r]*', '', nPoints)
            nPoints = int(nPoints.split()[0])
        elif '#VAR_FORM=' in testline:
            varForm = line[line.index('=') + 1:]
            varForm = re.sub(',[\t ][\t ]*', ' ', varForm)
            varForm = re.sub('[\t\r]*', '', varForm)
            varForm = varForm.split()
        elif '#UNITS=' in testline:
            units = line[line.index('=') + 1:]
            units = re.sub(',[\t ][\t ]*', ' ', units)
            units = re.sub('[\t\r]*', '', units)
            units = units.split()[0]
        elif '#FIRST=' in testline:
            first = line[line.index('=') + 1:]
            first = re.sub(',[\t ][\t ]*', ' ', first)
            first = re.sub('[\t\r]*', '', first)
            first = float(first.split()[0].replace(',', '.'))
        elif '#LAST=' in testline:
            last = line[line.index('=') + 1:]
            last = re.sub(',[\t ][\t ]*', ' ', last)
            last = re.sub('[\t\r]*', '', last)
            last = float(last.split()[0].replace(',', '.'))
        elif '#FACTOR=' in testline:
            factor = line[line.index('=') + 1:]
            factor = re.sub(',[\t ][\t ]*', ' ', factor)
            factor = re.sub('[\t\r]*', '', factor)
            factor = factor.split()
            for elem in range(len(factor)):
                factor[elem] = float(factor[elem].replace(',', '.'))
        elif '(X++(R..R))' in testline:
            realDataPos.append(currentPos + 1)
        elif '#PAGE=' in testline and len(realDataPos) == 1:
            realDataPos.append(currentPos - 1)
        elif '(X++(I..I))' in testline:
            imagDataPos.append(currentPos + 1)
        elif '#ENDNTUPLES=' in testline and len(imagDataPos) == 1:
            imagDataPos.append(currentPos - 1)
        # Spectrum specific
        elif '(X++(Y..Y))' in testline:
            spectDataPos.append(currentPos + 1)
        elif '##END' in testline and len(spectDataPos) == 1:
            spectDataPos.append(currentPos - 1)
        elif '##XUNITS=' in testline:
            Xunit = line[line.index('=') + 1:]
            Xunit = re.sub('[ \t]*', '', Xunit)
        elif '##FIRSTX=' in testline:
            FirstX = float(line[line.index('=') + 1:])
        elif '##LASTX=' in testline:
            LastX = float(line[line.index('=') + 1:])
        elif '##YFACTOR=' in testline:
            YFactor = float(line[line.index('=') + 1:])
        elif '##NPOINTS=' in testline:
            NPoints = int(line[line.index('=') + 1:])
        currentPos += 1
    # Convert the data
    if 'NMR FID' in dataType:
        realDat = np.array([])
        if varForm[1] == 'ASDF':  # If DIFDUB form
            for line in data[realDataPos[0]:realDataPos[1] + 1]:
                realDat = np.append(realDat, convertDIFDUB(line))
        elif varForm[1] == 'AFFN':  # If regular list form
            for line in data[realDataPos[0]:realDataPos[1] + 1]:
                realDat = np.append(realDat, np.fromstring(line, sep=' ')[1:])
        realDat = realDat * factor[1]
        imagDat = np.array([])
        if varForm[2] == 'ASDF':
            for line in data[imagDataPos[0]:imagDataPos[1] + 1]:
                imagDat = np.append(imagDat, convertDIFDUB(line))
        elif varForm[1] == 'AFFN':
            for line in data[imagDataPos[0]:imagDataPos[1] + 1]:
                imagDat = np.append(imagDat, np.fromstring(line, sep=' ')[1:])
        imagDat = imagDat * factor[2]
        fullData = realDat - 1j * imagDat
        sw = 1.0 / ((last - first) / (nPoints - 1))
        masterData = sc.Spectrum(name, fullData, (10, filePath), [freq], [sw], [False])
    elif 'NMRSPECTRUM' in dataType:
        spectDat = np.array([])
        for line in data[spectDataPos[0]:spectDataPos[1] + 1]:
            spectDat = np.append(spectDat, convertDIFDUB(line))
        spectDat = np.flipud(spectDat) * YFactor
        if Xunit == 'HZ':
            sw = abs(FirstX - LastX)
            sw = sw + sw / NPoints
        elif Xunit == 'PPM':
            sw = abs(FirstX - LastX) * freq
            sw = sw + sw / NPoints
        masterData = sc.Spectrum(name, spectDat, (10, filePath), [freq], [sw], [True], ref=[None])
    return masterData


def loadAscii(filePath, name, dataDimension, dataSpec, dataOrder, delimitor, swInp=0.0):
    freq = 0.0
    delimChar = ''
    if delimitor == 'Tab':
        delimChar = '\t'
    elif delimitor == 'Space':
        delimChar = ' '
    elif delimitor == 'Comma':
        delimChar = ','
    else:
        return
    matrix = np.genfromtxt(filePath, dtype=None, delimiter=delimChar)
    if dataOrder == 'XRI' or dataOrder == 'XR' or dataOrder == 'XI':
        if not dataSpec:
            sw = 1.0 / (matrix[1, 0] - matrix[0, 0])
        else:
            sw = abs(matrix[0, 0] - matrix[-1, 0]) / (matrix.shape[0] - 1) * matrix.shape[0]
    else:
        sw = swInp * 1000
    if dataDimension == 1:
        if dataOrder == 'XRI':
            data = matrix[:, 1] + 1j * matrix[:, 2]
        elif dataOrder == 'XR':
            data = matrix[:, 1]
        elif dataOrder == 'XI':
            data = 1j * matrix[:, 1]
        elif dataOrder == 'RI':
            data = matrix[:, 0] + 1j * matrix[:, 1]
        elif dataOrder == 'R':
            data = matrix
        masterData = sc.Spectrum(name, data, (11, filePath), [freq], [sw], [dataSpec], ref=[None])
    elif dataDimension == 2:
        if dataOrder == 'XRI':
            data = np.transpose(matrix[:, 1::2] + 1j * matrix[:, 2::2])
        elif dataOrder == 'XR':
            data = np.transpose(matrix[:, 1:])
        elif dataOrder == 'XI':
            data = 1j * np.transpose(matrix[:, 1:])
        elif dataOrder == 'RI':
            data = np.transpose(matrix[:, 0::2] + 1j * matrix[:, 1::2])
        elif dataOrder == 'RI':
            data = np.transpose(matrix)
        masterData = sc.Spectrum(name, data, (11, filePath), [freq, freq], [1, sw], [False, dataSpec], ref=[None, None])
    else:
        return
    masterData.addHistory("ASCII data loaded from " + filePath)
    return masterData


def loadMinispec(filePath, name):
    with open(filePath, 'r') as f:
        data = f.read().split('\n')
    dataType = int(data[1][data[1].index('=') + 1:])
    dataLimits = np.fromstring(data[2][data[2].index('=') + 1:], sep=',')
    dw = (dataLimits[1] - dataLimits[0]) / (dataLimits[2] - 1)
    if 'Time/ms' in data[3]:
        sw = 1.0 / dw * 1000
    elif 'Time/s' in data[3]:
        sw = 1.0 / dw
    totaldata = np.array([])
    if dataType == 1:  # real data?
        for line in data[7:]:
            if len(line) > 0:
                totaldata = np.append(totaldata, float(line))
    if dataType == 2:  # Complex data
        for line in data[7:]:
            if len(line) > 0:
                temp = np.fromstring(line, sep='\t')
                totaldata = np.append(totaldata, temp[0] + 1j * temp[1])
    masterData = sc.Spectrum(name, totaldata, (12, filePath), [0], [sw], [False])
    masterData.addHistory("Minispec data loaded from " + filePath)
    return masterData


def loadBrukerEPR(filePath, name=''):
    with open(filePath + '.par', mode='r') as f:
        textdata = [row.split() for row in f.read().replace('\r', '\n').split('\n')]
    for row in textdata:
        if len(row) < 2:
            continue
        if row[0] == 'ANZ':
            numOfPoints = int(row[1])
        elif row[0] == 'GSI':
            sweepWidth = float(row[1])
        elif row[0] == 'GST':
            leftX = float(row[1])
    with open(filePath + '.spc', mode='rb') as f:
        data = np.fromfile(f, np.float32, numOfPoints)
    masterData = sc.Spectrum(name, data, (13, filePath), [(sweepWidth + 2 * leftX) / 2], [sweepWidth], [True], ref=[0])
    masterData.addHistory("Bruker EPR data loaded from " + filePath)
    return masterData<|MERGE_RESOLUTION|>--- conflicted
+++ resolved
@@ -19,12 +19,11 @@
 
 import numpy as np
 import spectrum_classes as sc
-import re
+import rep
 import os
 
 
 def loading(num, filePath, name=None, realpath=False, dialog=None):
-<<<<<<< HEAD
     if num == 0:
         masterData = loadVarianFile(filePath, name)
     elif num == 1:
@@ -55,43 +54,7 @@
         masterData = loadMinispec(filePath, name)
     elif num == 13:
         masterData = loadBrukerEPR(filePath, name)
-=======
-    try:
-        if num == 0:
-            masterData = loadVarianFile(filePath, name)
-        elif num == 1:
-            masterData = loadBrukerTopspin(filePath, name)
-        elif num == 2:
-            masterData = loadChemFile(filePath, name)
-        elif num == 3:
-            masterData = loadMagritek(filePath, name, realpath)
-        elif num == 4:
-            masterData = loadSimpsonFile(filePath, name)
-        elif num == 5:
-            masterData = loadJSONFile(filePath, name)
-        elif num == 6:
-            masterData = loadMatlabFile(filePath, name)
-        elif num == 7:
-            masterData = loadBrukerSpectrum(filePath, name)
-        elif num == 8:
-            masterData = loadPipe(filePath, name)
-        elif num == 9:
-            masterData = loadJEOLDelta(filePath, name)
-        elif num == 10:
-            masterData = loadJCAMP(filePath, name)
-        elif num == 11:
-            if dialog is None:
-                return None
-            masterData = loadAscii(filePath, name, dialog.dataDimension, dialog.dataSpec, dialog.dataOrder, dialog.delim, dialog.sw)
-        elif num == 12:
-            masterData = loadMinispec(filePath, name)
-        elif num == 13:
-            masterData = loadBrukerEPR(filePath, name)
-    except Exception:
-        return None
->>>>>>> 439262b3
-    return masterData
-
+    return masterData
 
 def fileTypeCheck(filePath):
     returnVal = 0
@@ -148,7 +111,6 @@
         return (11, filePath, returnVal)
     return (None, filePath, 2)
 
-
 def loadVarianFile(filePath, name=''):
     from struct import unpack
     if os.path.isfile(filePath):
@@ -161,7 +123,6 @@
         file = Dir + os.path.sep + '..' + os.path.sep + 'procpar'
     else:
         file = None
-
     Out = [0,1,1,0,0,0,0,0] 
     indirectRef = 'dfrq'
     if file is not None:

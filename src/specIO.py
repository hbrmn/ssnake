#!/usr/bin/env python3

# Copyright 2016 - 2024 Bas van Meerten and Wouter Franssen

# This file is part of ssNake.
#
# ssNake is free software: you can redistribute it and/or modify
# it under the terms of the GNU General Public License as published by
# the Free Software Foundation, either version 3 of the License, or
# (at your option) any later version.
#
# ssNake is distributed in the hope that it will be useful,
# but WITHOUT ANY WARRANTY; without even the implied warranty of
# MERCHANTABILITY or FITNESS FOR A PARTICULAR PURPOSE.  See the
# GNU General Public License for more details.
#
# You should have received a copy of the GNU General Public License
# along with ssNake. If not, see <http://www.gnu.org/licenses/>.

import re
import os
import numpy as np
from six import string_types
import spectrum as sc
import hypercomplex as hc
import time

class LoadException(sc.SpectrumException):
    pass

def autoLoad(filePathList, asciiInfoList=None):
    """
    Loads and combines a list of files using the automatic routine.
    All data file should have the same shape in order for merging to work.

    Parameters
    ----------
    filePathList: list of strings
        Paths to the files that should be loaded
    asciiInfoList: list of lists (optional)
        Extra info needed for loading ASCII data. Each entry consist of:
        [dim, order, spec, delim, sw]
        dim: int
            Number of dimensions (1 or 2)
        order: string
            Data column description ('XRI','XR','XI','RI','R')
        spec: bool
            If True spectrum, otherwise FID
        delim: string
            Delimiter ('Tab','Space','Comma')
        sw: float
            Spectral width in kHz
        If no info needs to be given 'None' should be passed
    Returns
    -------
    SpectrumClass:
        SpectrumClass object of the merged data
    """
    if isinstance(filePathList, string_types):
        filePathList = [filePathList]
    if asciiInfoList is None:
        asciiInfoList = [None] * len(filePathList)
    masterData = autoLoadSingle(filePathList[0], asciiInfoList[0])
    if isinstance(masterData, int) and len(filePathList) > 1:
        raise LoadException("ASCII data cannot be combined")
    if len(filePathList) == 1:
        return masterData
    shapeRequired = masterData.shape()
    masterData.split(1, -1)
    for i in range(len(filePathList)-1):
        addData = autoLoad(filePathList[i+1], asciiInfoList[i+1])
        if addData is None:
            continue
        if addData.shape() != shapeRequired:
            raise LoadException("Not all the data has the required shape")
        masterData.insert(addData.data, masterData.shape()[0], 0)
    masterData.filePath = (filePathList, asciiInfoList)
    return masterData

def autoLoadSingle(filePath, asciiInfo=None):
    """
    Loads a single file using the automatic routine.

    Parameters
    ----------
    filePath: string
        Path to the file that should be loaded
    asciiInfo: list (optional)
        Extra info needed for loading ASCII data
        [dim, order, spec, delim, sw]
        dim: int
            Number of dimensions (1 or 2)
        order: string
            Data column description ('XRI','XR','XI','RI','R')
        spec: bool
            If True spectrum, otherwise FID
        delim: string
            Delimiter ('Tab','Space','Comma')
        sw: float
            Spectral width in kHz
    Returns
    -------
    SpectrumClass:
        SpectrumClass object of the loaded data
    """
    if filePath.endswith('.zip'):
        import tempfile
        import shutil
        import zipfile
        try:
            temp_dir = tempfile.mkdtemp()
            zipfile.ZipFile(filePath).extractall(temp_dir)
            for i in os.listdir(temp_dir):
                tmpSpec = loadFile(os.path.join(temp_dir, i), realpath=filePath, asciiInfo=asciiInfo)
                if tmpSpec:
                    break
        finally:
            shutil.rmtree(temp_dir)
    else:
        tmpSpec = loadFile(filePath, asciiInfo=asciiInfo)
    if isinstance(tmpSpec, sc.Spectrum):
        tmpSpec.filePath = ([filePath], [asciiInfo])
    return tmpSpec

def loadFile(filePath, realpath=False, asciiInfo=None):
    """
    Loads file from filePath using the correct routine.

    Parameters
    ----------
    filePath: string
        Path to the file that should be loaded
    realpath: string (optional)
        The path to the real data (used for temporary unpacks of .zip files)
    asciiInfo: list (optional)
        Extra info needed for loading ASCII data
        [dim, order, spec, delim, sw]
        dim: int
            Number of dimensions (1 or 2)
        order: string
            Data column description ('XRI','XR','XI','RI','R')
        spec: bool
            If True spectrum, otherwise FID
        delim: string
            Delimiter ('Tab','Space','Comma')
        sw: float
            Spectral width in kHz
    Returns
    -------
    SpectrumClass:
        SpectrumClass object of the loaded data
    """
    num, filePath = fileTypeCheck(filePath)
    if realpath:  # If there is a temp file, use the real path for name
        name = os.path.splitext(os.path.basename(realpath))[0]
    else:
        name = os.path.splitext(os.path.basename(filePath))[0]
    if num is None:
        return
    if num == 0:
        masterData = loadVarianFile(filePath)
    elif num == 1:
        masterData = loadBrukerTopspin(filePath)
    elif num == 2:
        masterData = loadChemFile(filePath)
    elif num == 3:
        masterData = loadMagritek(filePath)
    elif num == 4:
        masterData = loadSimpsonFile(filePath)
    elif num == 5:
        masterData = loadJSONFile(filePath)
    elif num == 6:
        masterData = loadMatlabFile(filePath)
    elif num == 7:
        masterData = loadBrukerSpectrum(filePath)
    elif num == 8:
        masterData = loadPipe(filePath)
    elif num == 9:
        masterData = loadJEOLDelta(filePath)
    elif num == 10:
        masterData = loadJCAMP(filePath)
    elif num == 11:
        if asciiInfo is None:
            return -1 # ASCII format needs additional info
        masterData = loadAscii(filePath, asciiInfo)
    elif num == 12:
        masterData = loadMinispec(filePath)
    elif num == 13:
        masterData = loadBrukerEPR(filePath)
    elif num == 14:
        masterData = loadSiemensIMA(filePath)
    elif num == 15:
        masterData = loadBrukerWinNMR(filePath)
    elif num == 16:
        masterData = loadMestreC(filePath)
    elif num == 17:
        masterData = loadBrukerImaging(filePath)
    elif num == 18:
        masterData = loadBrukerImagingTime(filePath)
    elif num == 19:
        masterData = loadDMfit(filePath)
    masterData.rename(name)
    return masterData

def fileTypeCheck(filePath):
    """
    Detects which file file type in contained in the filepath.

    Parameters
    ----------
    filePath: string
        Path to the file that should be loaded

    Returns
    -------
    int:
        The number used in ssNake for each different file format
    string:
        Path to the file
    """
    fileBase = ''
    direc = filePath
    if os.path.isfile(filePath):
        filename = os.path.basename(filePath)
        fileBase = os.path.splitext(filename)[0]
        direc = os.path.dirname(filePath)
        if filename.lower().endswith('.fid') or filename.lower().endswith('.spe'):
            if os.path.exists(filePath[:-3] + 'AQS') or os.path.exists(filePath[:-3] + 'aqs'):
                return 15, filePath     #Bruker WinNMR suspected
            with open(filePath, 'r') as f:
                check = int(np.fromfile(f, np.float32, 1))
            if check == 0:
                return 8, filePath  # Suspected NMRpipe format
            return 4, filePath # SIMPSON
        if filename.endswith(('.ft', '.ft1', '.ft2', '.ft3', '.ft4')):
            with open(filePath, 'r') as f:
                check = int(np.fromfile(f, np.float32, 1))
            if check == 0:
                return 8, filePath  # Suspected NMRpipe format
        elif filename.lower().endswith('.json'):
            return 5, filePath
        elif filename.lower().endswith('.mat'):
            return 6, filePath
        elif filename.endswith('.jdf'):  # JEOL delta format
            return 9, filePath
        elif filename.endswith(('.dx', '.jdx', '.jcamp')):  # JCAMP format
            return 10, filePath
        elif filename.endswith('.sig'):  # Bruker minispec
            return 12, filePath
        elif filename.lower().endswith('.ima'):  # Siemens ima format
            return 14, filePath
        elif filename.lower().endswith(('.1r', '.1i')):  # Bruker WinNMR format
            return 15, filePath
        elif filename.lower().endswith('.mrc'):  # MestreC
            return 16, filePath
        elif filename.lower().lower().endswith('.txt'):
            with open(filePath, 'r') as f:
                check = (f.readline()[:3] == 'ti:' and f.readline()[:6] == '##freq')
            if check:
                return 19, filePath
        direc = os.path.dirname(filePath)
    if os.path.exists(direc + os.path.sep + 'procpar') and os.path.exists(direc + os.path.sep + 'fid'):
        return 0, direc
        # And for varian processed data
    if (os.path.exists(direc + os.path.sep + '..' + os.path.sep + 'procpar') or os.path.exists(direc + os.path.sep + 'procpar')) and os.path.exists(direc + os.path.sep + 'data'):
        return 0, direc
    elif os.path.exists(direc + os.path.sep + 'acqus') and (os.path.exists(direc + os.path.sep + 'fid') or os.path.exists(direc + os.path.sep + 'ser')):
        # a better option would be to parse acqus TITLE first line for Topspin/Xwinnmr string
        return 1, direc
    elif os.path.exists(direc + os.path.sep + 'acqp') and os.path.exists(direc + os.path.sep + 'fid'):
        return 18, direc
    elif os.path.exists(os.path.join(direc, 'procs')):
        # and (os.path.exists(direc + os.path.sep + '1r') or os.path.exists(direc + os.path.sep + '2rr') or os.path.exists(direc + os.path.sep + '3rrr')):
        # look for 1r, 2rr ... files. If any exist then folder contains processed Topspin/xwinNMR data
        # a better option would be to parse procs TITLE first line for Topspin/Xwinnmr string
        file_exist = [os.path.exists(os.path.join(direc, file)) for file in [str(i)+'r'*i for i in [1, 2, 3, 4]] + [str(i)+'r' for i in [5, 6, 7, 8, 9]]]
        if True in file_exist:        
            return 7, direc
        elif os.path.exists(direc + os.path.sep + 'd3proc') and os.path.exists(direc + os.path.sep + '2dseq'):
            return 17, direc
    elif os.path.exists(direc + os.path.sep + 'acq') and os.path.exists(direc + os.path.sep + 'data'):
        return 2, direc
    elif os.path.exists(direc + os.path.sep + 'acqu.par'):
        dirFiles = os.listdir(direc)
        files2D = [x for x in dirFiles if '.2d' in x]
        files1D = [x for x in dirFiles if '.1d' in x]
        if files2D or files1D:
            return 3, direc
    elif os.path.exists(direc + os.path.sep + fileBase + '.spc') and os.path.exists(direc + os.path.sep + fileBase + '.par'):
        return 13, direc + os.path.sep + fileBase
    elif os.path.isfile(filePath):  # If not recognised, load as ascii
        return 11, filePath
    return None, filePath

def varianGetPars(procpar):
    """
    Loads all parameters from Varian procpar file.

    Parameters
    ----------
    procpar: string
        Path to the procpar file that should be loaded

    Returns
    -------
    Dictionary:
        Dict with all the parameters
    """
    with open(procpar, 'r') as f:
        data = f.read().split('\n')
    pos = 0
    pars = dict()
    while pos < len(data) - 1:
        first = data[pos].split()
        name = first[0]
        subtype = first[1]
        basictype = first[2]

        second = data[pos + 1].split()
        if basictype == '1': #If 'real'
            if subtype == '7': #if integer
                try: #Try int conversion (sometime floats are saved in an int variable...)
                    val = [int(x) for x in second[1::]]
                except Exception:
                    val = [float(x) for x in second[1::]]
            else:
                val = [float(x) for x in second[1::]]
        elif basictype == '2': #if 'str'
            val = []
            txt = ''.join(second[1::]) #Reconnect split parts
            if txt[-1] != '"': #check for weird case were the final '"' of the string is on the next line
                pos += 1
            val.append(txt.strip('"'))
            for step in range(int(second[0]) - 1):
                second = data[pos + 1 + step + 1].strip('"')
                val.append(second)
                pos += 1
        if len(val) == 1:
            val = val[0] #undo list
        pos += 3 #Step 3: alway 2 lines, plus enum line (usually only a single '0')
        pars[name] = val
    return pars

def loadVarianFile(filePath):
    """
    Loads a Varian/Agilent file.

    Parameters
    ----------
    filePath: string
        Path to the file that should be loaded

    Returns
    -------
    SpectrumClass
        SpectrumClass object of the loaded data
    """
    if os.path.isfile(filePath):
        Dir = os.path.dirname(filePath)
    else:
        Dir = filePath
    if os.path.exists(Dir + os.path.sep + 'procpar'):
        file = Dir + os.path.sep + 'procpar'
    elif os.path.exists(Dir + os.path.sep + '..' + os.path.sep + 'procpar'):
        file = Dir + os.path.sep + '..' + os.path.sep + 'procpar'
    else:
        file = None
    sw1, reffreq1, freq1 = (1, None, 0) #pre initialize
    indirectRef = 'dfrq'
    if file is not None:
        pars = varianGetPars(file)
        freq = pars['sfrq'] * 1e6
        sw = pars['sw']
        reffreq = pars['reffrq'] * 1e6
        rp = pars['rp']
        phfid = pars['phfid']
        if 'sw1' in pars:
            if 'refsource1' in pars:
                indirectRef = pars['refsource1']
            reffreq1 = pars['reffrq1'] * 1e6
            sw1 = pars['sw1']
            freq1 = pars[indirectRef] * 1e6
    if os.path.exists(Dir + os.path.sep + 'fid'):
        filePath = Dir + os.path.sep + 'fid'
    elif os.path.exists(Dir + os.path.sep + 'data'):
        filePath = Dir + os.path.sep + 'data'
    with open(filePath, "rb") as f:
        nblocks, ntraces, npoints, ebytes, tbytes, bbytes  = np.fromfile(f, np.int32, 6).newbyteorder('>l')
        status = np.fromfile(f, np.int16, 2).newbyteorder('>h')[1]
        status = '{0:016b}'.format(status)[::-1] #send to zeropadded string, and put order correct
        spec, fid32, fidfloat, hypercomplex, flipped = np.array([bool(int(x)) for x in status])[[1, 2, 3, 5, 9]]
        nbheaders = np.fromfile(f, np.int32, 1).newbyteorder('>l')[0]
        SizeTD2 = npoints
        SizeTD1 = nblocks * ntraces
        if fidfloat:
            bitType = ['>f', np.float32, 7] # [bitorder, read as, number of elements in nbheader]
        else:
            if fid32:
                bitType = ['>l', np.int32, 7]
            else:
                bitType = ['>h', np.int16, 14]
        totalpoints = (ntraces * npoints + nbheaders**2 * bitType[2])*nblocks
        fid = np.fromfile(f, bitType[1], totalpoints).newbyteorder(bitType[0]).astype(np.complex128)
        if not spec or (spec and not hypercomplex):
            fid = fid.reshape(nblocks, int(totalpoints / nblocks))
            fid = fid[:, bitType[2]::] # Cut off block headers
            fid = fid[:, ::2] - 1j * fid[:, 1::2]
        else:
            fid = fid[nbheaders * bitType[2]::4] - 1j * fid[nbheaders * bitType[2] + 1::4]
            fid = fid.reshape(int(SizeTD1 / 4), SizeTD2)
            if flipped:
                fid = np.fliplr(fid)
    if spec == 0:
        fid = fid * np.exp((rp + phfid) / 180 * np.pi * 1j)  # apply zero order phase
    if SizeTD1 == 1:
        fid = fid[0][:]
        if spec:  # flip if spectrum
            fid = np.flipud(fid)
        masterData = sc.Spectrum(fid, (filePath, None), [freq], [sw], spec=[bool(int(spec))], ref=[reffreq])
    else:
        masterData = sc.Spectrum(fid, (filePath, None), [freq1, freq], [sw1, sw], spec=[bool(int(spec))]*2, ref=[reffreq1, reffreq])
    masterData.addHistory("Varian data loaded from " + filePath)
    try:
        masterData.metaData['Original dataset'] = filePath
        masterData.metaData['# Scans'] = str(pars['nt'])
        masterData.metaData['Acquisition Time [s]'] = str(pars['at'])
        masterData.metaData['Experiment Name'] = pars['seqfil']
        masterData.metaData['Receiver Gain'] = str(pars['gain'])
        masterData.metaData['Recycle Delay [s]'] = str(pars['d1'])
        masterData.metaData['Time Completed'] = pars['time_complete']
        masterData.metaData['Offset [Hz]'] = str(pars['tof'])
        masterData.metaData['Sample'] = pars['samplename']
    except Exception:
        pass
    return masterData

def loadPipe(filePath):
    """
    Loads a NMRpipe file.

    Parameters
    ----------
    filePath: string
        Path to the file that should be loaded

    Returns
    -------
    SpectrumClass
        SpectrumClass object of the loaded data
    """
    with open(filePath, 'r') as f:
        header = np.fromfile(f, np.float32, 512)
    NDIM = int(header[9])
    SIZE = [int(header[32]), int(header[15]), int(header[219]), int(header[99])]
    quadFlag = [int(header[54]), int(header[51]), int(header[55]), int(header[56])] #0 complex, 1 real
    spec = [int(header[31]), int(header[13]), int(header[222]), int(header[220])]  # 1 if ft, 0 if time
    freq = np.array([header[28], header[10], header[218], header[119]]) * 1e6
    sw = [header[29], header[11], header[229], header[100]]
    ref = [header[30], header[12], header[249], header[101]]  # frequency of last point in Hz
    numFiles = int(header[442]) #Number of files to be loaded
    pipeFlag = int(header[57]) #Indicates stream, or separate files
    cubeFlag = int(header[447]) #1 if 4D, and saved as sets of 3D
    for i in range(len(spec)): #get reference frequencies
        sidefreq = -np.floor(SIZE[i] / 2) / SIZE[i] * sw[i]  # frequency of last point on axis
        ref[i] = sidefreq + freq[i] - ref[i]
    TotP = SIZE[3] * SIZE[2] #Max file size
    if quadFlag[3] == 0:  # if complex direct axis
        TotP = TotP * 2
    if NDIM == 4 and cubeFlag == 1 and pipeFlag == 0:
        TotP *= SIZE[1] #If file 3D format, load more data points
    elif NDIM == 4 and pipeFlag > 0:
        TotP *= SIZE[0] * SIZE[1]
    if NDIM == 3 and pipeFlag > 0:
        TotP *= SIZE[1]
    if numFiles == 1:
        files = [filePath]
    else: #Get the names of the files, if more than 1
        dir, file = os.path.split(filePath)
        base, ext = os.path.splitext(file)
        start = re.search('[0-9]+$',base).start()
        basename = base[:start]
        numbers = len(base[start:])
        files = [dir + os.path.sep + basename + str(x + 1).zfill(numbers) + ext for x in range(numFiles)]
    data = []
    for file in files: #Load all the data from the files
        with open(file, 'r') as f:
            data.append(np.fromfile(f, np.float32, TotP))
    for i, _ in enumerate(data): #Reshape all the data
        if NDIM > 1 and cubeFlag == 0 and pipeFlag == 0: #Reshape 2D sets if needed
            data[i] = np.reshape(data[i], (SIZE[2], int(TotP/SIZE[2])))
        elif NDIM == 4 and cubeFlag == 1 and pipeFlag == 0: #For 4D, in sets of 3D
            data[i] = np.reshape(data[i], (SIZE[1], SIZE[2], int(TotP/SIZE[2]/SIZE[1])))
        elif NDIM == 4 and pipeFlag > 0: #For stream
            data[i] = np.reshape(data[i], (SIZE[0], SIZE[1], SIZE[2], int(TotP/SIZE[2]/SIZE[1]/SIZE[0])))
        elif NDIM == 3 and pipeFlag > 0: #For stream
            data[i] = np.reshape(data[i], (SIZE[1], SIZE[2], int(TotP/SIZE[2]/SIZE[1])))
    #For 3D or 4D data, merge the datasets
    if NDIM > 2 and pipeFlag == 0:
        data = [np.array(data)]
    eS = (slice(None),) #empty slice
    if quadFlag[3] == 0: #If complex along last dim
        useSlice = eS * (NDIM - 1)
        data[0] = data[0][useSlice + (slice(None, SIZE[3], None),)] + 1j * data[0][useSlice + (slice(SIZE[3], None, None),)]
    hyper = np.array([0])
    if NDIM > 1: #Reorder data, if hypercomplex along an axis
        for dim in range(NDIM - 1):
            newdata = []
            if quadFlag[4 - NDIM + dim] == 0:
                useSlice1 = eS * dim + (slice(None, None, 2),) + eS * (NDIM - dim - 1)
                useSlice2 = eS * dim + (slice(1, None, 2),) + eS * (NDIM - dim - 1)
                for dat in data:
                    newdata.append(dat[useSlice1])
                    newdata.append(dat[useSlice2])
                data = newdata
                hyper = np.append(hyper, hyper + 2**dim)
    for k, _ in enumerate(data): #Flip LR if spectrum axis
        for i in range(NDIM):
            if spec[-1 - i] == 1:
                data[k] = np.flip(data[k], NDIM -1 - i)
    masterData = sc.Spectrum(hc.HComplexData(data, hyper), (filePath, None), freq[4-NDIM:4], sw[4-NDIM:4], spec[4-NDIM:4], ref=ref[4-NDIM:4])
    masterData.addHistory("NMRpipe data loaded from " + filePath)
    return masterData

def getJEOLpars(filePath, start, length):
    """
    Get the parameters from JEOL delta file header

    Parameters
    ----------
    filePath: string
        Location of the file
    start: int
        Byte wise start of the header
    length: int
        Number of bytes in the header

    Returns
    -------
    Dictionary:
        Dictionary with the converted header parameters
    """
    from struct import unpack
    with open(filePath, "rb") as f:
        _ = f.read(start + 16)
        pars = f.read(length)
    numpars = int(length/64)
    parsOut = {}
    for i in range(numpars):
        valueType = multiUP(pars, '<I', 4, 1, 32 + i * 64)[0]
        unit = multiUP(pars, '<B', 1, 10, 6 + i * 64)
        scale = convJEOLunit(unit[0])
        value = pars[16 + i * 64:32 + i * 64]
        if valueType == 0:
            value = value.decode()
        elif valueType == 1:
            value = int(unpack('<i', value[0:4])[0]) * scale
        elif valueType == 2:
            value = float(unpack('<d', value[0:8])[0]) * scale
        name = pars[36 + i * 64:64 + i * 64].decode().strip()
        parsOut[name.lower()] = value
    #Valuetypes:
    # 0: str
    # 1: <l/i
    # 2: <d
    # 3: Z
    # 4: inf
    return parsOut

def convJEOLunit(val): #get scaling factor
    """
    Get the digital filter delay from a JEOL header

    Parameters
    ----------
    pars: dict
        Dictionary of the parameters

    Returns
    -------
    float:
        Digital filter in radian units (first order phasing correction)
    """
    scale = (val >> 4) & 15
    if scale > 7:
        scale = scale - 16
    return 10.0**(-scale * 3)

def getJEOLdFilter(pars):
    """
    Get the digital filter delay from a JEOL header

    Parameters
    ----------
    pars: dict
        Dictionary of the parameters

    Returns
    -------
    float:
        Digital filter in radian units (first order phasing correction)
    """
    try:
        orders = np.array([int(x) for x in pars['orders'].split()])
        factors = np.array([int(x) for x in pars['factors'].split()])
        prodFact = np.cumprod(factors[::-1])[::-1] #Inverse cumprod of factors
        filterDelay = np.sum((np.array(orders[1:]) - 1) / prodFact) / 2
        return filterDelay * 2 * np.pi
    except Exception:
        return None

def multiUP(header, typ, bit, num, start):
    """
    Unpacks an array of numbers from a JEOL header

    Parameters
    ----------
    header: bytes
        Bytes header of the file
    type: string
        Type of the encode (e.g. '>I' '<B', etc)
    bit: int
        Bytes per number
    num: int
        Number of numbers
    start: int
        Start position of the numbers

    Returns
    -------
    ndarray:
        1-D array with the series of numbers
    """
    from struct import unpack
    return np.array([unpack(typ,header[start + x:start + bit + x])[0] for x in range(0,num * bit, bit)])

def loadJEOLDelta(filePath):
    """
    Loads a JEOL delta file.

    Parameters
    ----------
    filePath: string
        Path to the file that should be loaded

    Returns
    -------
    SpectrumClass
        SpectrumClass object of the loaded data
    """
    with open(filePath, "rb") as f:
        header = f.read(1296)
    endian =['>d','<d'][multiUP(header, '>B', 1, 1, 8)[0]]
    NDIM =  multiUP(header, '>B', 1, 1, 12)[0]
    #data_dimension_exist = multiUP(header,'>B', 1, 1, 13)[0]
    #data_type = multiUP(header,'>B', 1, 1, 14)[0]
    #translate = multiUP(header,'>B', 1, 8, 16)
    dataType = multiUP(header, '>B', 1, 8, 24)
    dataUnits = multiUP(header, '>B', 1, 16, 32).reshape(8, 2)
    NP = multiUP(header, '>I', 4, 8, 176)
    dataStart = multiUP(header, '>I', 4, 8, 208)
    dataStop = multiUP(header, '>I', 4, 8, 240)
    axisStart = multiUP(header, '>d', 8, 8, 272)
    axisStop = multiUP(header, '>d', 8, 8, 336)
    baseFreq = multiUP(header, '>d', 8, 8, 1064)
    #zero_point = multiUP(header,'>d', 8, 8, 1128)
    reverse = multiUP(header, '>B', 1, 8, 1192)
    paramStart = multiUP(header, '>I', 4, 1, 1212)[0]
    paramLength = multiUP(header, '>I', 4, 1, 1216)[0]
    readStart = multiUP(header, '>I', 4, 1, 1284)[0]
    #data_length = multiUP(header,'>Q', 8, 1, 1288)[0]
    hdrPars = getJEOLpars(filePath, paramStart, paramLength)
    dFilter = getJEOLdFilter(hdrPars)
    loadSize = np.prod(NP[:NDIM])
    if NDIM == 1 and (dataType[0] == 3 or dataType[0] == 4): #Complex 1D
        loadSize *= 2
    elif NDIM == 2 and (dataType[0] == 4 or (dataType[0] == 3  and dataType[1] == 1)): #2D Real-Complex (non-Hypercomplex)
        loadSize *= 2
    elif NDIM == 2 and dataType[0] == 3 and dataType[1] == 3: #2D Complex-Complex (Hypercomplex)
        loadSize *= 4
    with open(filePath, "rb") as f:
        f.seek(readStart) #Set read start to position of data
        data = np.fromfile(f, endian, loadSize)
    hyper = np.array([0])
    if NDIM == 1 and dataType[0] == 1: #Real 1D
        data = [data]
    elif NDIM == 1 and (dataType[0] == 3 or dataType[0] == 4): #Complex 1D
        data = data[:NP[0]] - 1j * data[NP[0]:]
        data = [data[0:dataStop[0] + 1]]
    elif NDIM == 2 and (dataType[0] == 4 or (dataType[0] == 3  and dataType[1] == 1)): #2D Real-Complex (non-Hypercomplex)
        Step = 4
        data = data[:int(loadSize/2)] - 1j * data[int(loadSize/2):]
        data = np.reshape(data, [int(NP[1] / Step), int(NP[0] / Step), Step, Step])
        data = [np.concatenate(np.concatenate(data, 1), 1)]
    elif NDIM == 2 and dataType[0] == 3  and dataType[1] == 3: #2D Complex-Complex (Hypercomplex)
        hyper = np.array([0, 1])
        Step = 32  # Step size of block
        tmp = np.split(data, 4)
        data = [tmp[0] - 1j * tmp[1], tmp[2] - 1j * tmp[3]]
        del tmp
        for i, _ in enumerate(data):
            data[i] = np.reshape(data[i], [int(NP[1] / Step), int(NP[0] / Step), Step, Step])
            data[i] = np.concatenate(np.concatenate(data[i], 1), 1)
    eS = (slice(None),) #empty slice
    for dim in range(NDIM): #Cut data for every dim
        useSlice = eS * (NDIM - dim - 1) +(slice(0, dataStop[dim] + 1, None),) + eS * dim
        for i, _ in enumerate(data):
            data[i] = data[i][useSlice]
    freq = baseFreq[0:NDIM][::-1] * 1e6
    spec = dataUnits[0:NDIM, 1][::-1] != 28 #If not 28 (sec), then spec = true
    sw = []
    ref = []
    for axisNum in reversed(range(NDIM)):
        axisType = dataUnits[axisNum][1]  # Sec = 28, Hz = 13, PPM = 26
        axisScale = dataUnits[axisNum][0]
        if axisType == 28:  # Sec
            scale = convJEOLunit(axisScale)
            dw = (axisStop[axisNum] - axisStart[axisNum]) / (dataStop[axisNum] + 1 - 1) * scale
            sw.append(1.0 / dw)
            ref.append(baseFreq[axisNum] * 1e6)
        if axisType == 13:  # Hz
            sw.append(np.abs(axisStart[axisNum] - axisStop[axisNum]))
            sidefreq = -np.floor((dataStop[axisNum] + 1) / 2) / (dataStop[axisNum] + 1) * sw[-1]  # frequency of last point on axis
            ref.append(sidefreq + baseFreq[axisNum] * 1e6 - axisStop[axisNum])
        if axisType == 26:  # ppm
            sw.append(np.abs(axisStart[axisNum] - axisStop[axisNum]) * baseFreq[axisNum])
            sidefreq = -np.floor((dataStop[axisNum] + 1) / 2) / (dataStop[axisNum] + 1) * sw[-1]  # frequency of last point on axis
            ref.append(sidefreq + baseFreq[axisNum] * 1e6 - axisStop[axisNum] * baseFreq[axisNum])
    for k, _ in enumerate(data): #Flip LR if spectrum axis
        for i in range(NDIM):
            if spec[-1 - i] == 1:
                data[k] = np.flip(data[k], NDIM -1 - i)
    masterData = sc.Spectrum(hc.HComplexData(np.array(data), hyper), (filePath, None), freq, sw, spec=spec, ref=ref, dFilter=dFilter)
    masterData.addHistory("JEOL Delta data loaded from " + filePath)
    return masterData

def saveJSONFile(filePath, spectrum):
    """
    Saves a spectrumclass object to a .json file.

    Parameters
    ----------
    filePath: string
        Path to the file that should be created
    spectrum: SpectrumClass
        The spectrum class object
    """
    import json
    struct = {}
    item = spectrum.data
    struct['dataReal'] = np.real(item.data).tolist()
    struct['dataImag'] = np.imag(item.data).tolist()
    struct['hyper'] = item.hyper.tolist()
    struct['freq'] = spectrum.freq.tolist()
    struct['sw'] = list(spectrum.sw)
    struct['spec'] = list(1.0 * np.array(spectrum.spec))
    struct['wholeEcho'] = list(1.0 * np.array(spectrum.wholeEcho))
<<<<<<< HEAD
    struct['ref'] = np.array(spectrum.ref, dtype=np.float64).tolist()
=======
    struct['ref'] = np.array(spectrum.ref, dtype=float).tolist()
>>>>>>> 00252d94
    struct['history'] = spectrum.history
    struct['metaData'] = spectrum.metaData
    if spectrum.dFilter is not None:
        struct['dFilter'] = spectrum.dFilter
    tmpXax = []
    for i in spectrum.xaxArray:
        tmpXax.append(i.tolist())
    struct['xaxArray'] = tmpXax
    with open(filePath, 'w') as outfile:
        json.dump(struct, outfile)

def loadJSONFile(filePath):
    """
    Loads a ssNake .json file.

    Parameters
    ----------
    filePath: string
        Path to the file that should be loaded

    Returns
    -------
    SpectrumClass
        SpectrumClass object of the loaded data
    """
    import json
    with open(filePath, 'r') as inputfile:
        struct = json.load(inputfile)
    if 'hyper' in struct.keys():
        hyper = list(struct['hyper'])
        tmpReal = struct['dataReal']
        tmpImag = struct['dataImag']
        data = np.array(tmpReal) + 1j * np.array(tmpImag)
    else:
        hyper = [0]
        data = np.array([np.array(struct['dataReal']) + 1j * np.array(struct['dataImag'])])
    ref = np.where(np.isnan(struct['ref']), None, struct['ref'])
    if 'dFilter' in struct.keys():
        dFilter = struct['dFilter']
    else:
        dFilter = None
    if 'history' in struct.keys():
        history = struct['history']
    else:
        history = None
    xaxA = []
    for i in struct['xaxArray']:
        xaxA.append(np.array(i))
    metaData = dict()
    if 'metaData' in struct:
        tmp = struct['metaData']
        for elem in tmp.keys():#Convert possible unicode to normal string
            metaData[str(elem)] = str(tmp[elem])
    masterData = sc.Spectrum(hc.HComplexData(data, hyper),
                             (filePath, None),
                             list(struct['freq']),
                             list(struct['sw']),
                             spec=list(struct['spec']),
                             wholeEcho=list(np.array(struct['wholeEcho'], dtype=bool)),
                             ref=list(ref),
                             xaxArray=xaxA,
                             history=history,
                             metaData=metaData,
                             dFilter=dFilter)
    masterData.addHistory("JSON data loaded from " + filePath)
    return masterData

def saveMatlabFile(filePath, spectrum, name='spectrum'):
    """
    Saves a spectrumclass object to a .mat file.

    Parameters
    ----------
    filePath: string
        Path to the file that should be created
    spectrum: SpectrumClass
        The spectrum class object
    name: string (optional)
        Name of the data set within the .mat file

    """
    import scipy.io
    struct = {}
    struct['dim'] = spectrum.ndim()
    struct['data'] = spectrum.data.data
    struct['hyper'] = spectrum.data.hyper
    struct['freq'] = spectrum.freq
    struct['sw'] = spectrum.sw
    struct['spec'] = spectrum.spec
    struct['wholeEcho'] = spectrum.wholeEcho
<<<<<<< HEAD
    struct['ref'] = np.array(spectrum.ref, dtype=np.float64)
=======
    struct['ref'] = np.array(spectrum.ref, dtype=float)
>>>>>>> 00252d94
    struct['history'] = spectrum.history
    if len(spectrum.xaxArray) == 1:
        struct['xaxArray'] = spectrum.xaxArray
    else:
        struct['xaxArray'] = np.array(spectrum.xaxArray,dtype=object)
    struct['metaData'] = spectrum.metaData
    if spectrum.dFilter is not None:
        struct['dFilter'] = spectrum.dFilter
    if not re.match(r'^[a-z]\w+$', name, re.IGNORECASE):
        # Matlab variable name must start with a letter, then any of letters, digits or underscores
        name = 'nmr_' + re.sub('\W', '_', name)
    matlabStruct = {name: struct}
    scipy.io.savemat(filePath, matlabStruct)

    
def loadMatlabFile(filePath):
    """
    Loads a ssNake .mat file.

    Parameters
    ----------
    filePath: string
        Path to the file that should be loaded

    Returns
    -------
    SpectrumClass
        SpectrumClass object of the loaded data
    """
    import scipy.io
    with open(filePath, 'rb') as inputfile:  # read first several bytes the check .mat version
        teststring = inputfile.read(13)
    version = float(teststring.decode("utf-8")[7:10])  # extract version from the binary array
    if version < 7.3:  # all versions below 7.3 are supported
        matlabStruct = scipy.io.loadmat(filePath)
        var = [k for k in matlabStruct.keys() if not k.startswith('__')][0]
        mat = matlabStruct[var]
        if not 'data' in mat.dtype.names and not 'xaxArray' in mat.dtype.names and not 'ref' in mat.dtype.names:
            return loadMatNMRFile(filePath)
        if 'hyper' in mat.dtype.names:
            if len(mat['hyper'][0, 0]) == 0:
                hyper = [0]
            else:
                hyper = mat['hyper'][0, 0][0]
        else:
            hyper = None
        if 'dFilter' in mat.dtype.names:
            dFilter = mat['dFilter'][0][0][0][0]
        else:
            dFilter = None
        data = []
        if mat['dim'] == 1:
            if hyper is None:
                data = np.array(mat['data'][0][0][0])
            else:
                data = np.array(mat['data'][0][0])
            xaxA = [k[0] for k in mat['xaxArray'][0]]
        else:
            if hyper is None: #If old format
                data = np.array(mat['data'][0, 0])
            else: #If new format
                data = np.array(mat['data'][0][0])
            if all(x == data[0].shape[0] for x in data[0].shape):
                xaxA = [k for k in (mat['xaxArray'][0, 0])]
            else:
                xaxA = [k[0] for k in (mat['xaxArray'][0, 0][0])]
        # insert some checks for data type
        ref = mat['ref'][0, 0][0]
        ref = np.where(np.isnan(ref), None, ref)
        if 'history' in mat.dtype.names:
            history = list(np.array(mat['history'][0, 0], dtype=str))
        else:
            history = None
        metaData = dict()
        if 'metaData' in mat.dtype.names:
            val = mat['metaData'][0][0][0][0]
            names = mat['metaData'][0][0].dtype.names
            if names is None:
                metaData = None
            else:
                for elem, x in zip(names, val):
                    if len(x) == 0:
                        metaData[elem] = '-'
                    else:
                        metaData[elem] = x[0]
        if not metaData:
            metaData = None
        masterData = sc.Spectrum(hc.HComplexData(data, hyper),
                                 (filePath, None),
                                 list(mat['freq'][0, 0][0]),
                                 list(mat['sw'][0, 0][0]),
                                 spec=list(mat['spec'][0, 0][0]),
                                 wholeEcho=list(np.array(mat['wholeEcho'][0, 0][0]) > 0),
                                 ref=list(ref),
                                 xaxArray=xaxA,
                                 history=history,
                                 metaData=metaData,
                                 dFilter=dFilter)
        masterData.addHistory("Matlab data loaded from " + filePath)
        return masterData
    else:  # If the version is 7.3, use HDF5 type loading
        import h5py  # For .mat v 7.3 support
        f = h5py.File(filePath, 'r')
        Groups = []
        for name in f:
            if name != '#refs#':
                Groups.append(name)
        DataGroup = Groups[0]  # get the group name
        mat = f[DataGroup]
        if 'hyper' in mat:
            hyper = np.array(mat['hyper'])[0]
        else:
            hyper = None
        if 'dFilter' in mat:
            dFilter = np.array(mat['dFilter'])[0][0]
        else:
            dFilter = None
        if np.array(mat['dim'])[0][0] == 1:
            xaxA = list([np.array(mat['xaxArray'])[:, 0]])
            if hyper is None: #Old data format
                data = np.array(mat['data'])
                data = [(data['real'] + data['imag'] * 1j)[:, 0]]  # split and use real and imag part
            else: #New format (hypercomplex)
                data = np.transpose(np.array(mat['data']))
                data = list(data['real'] + data['imag'] * 1j)
        else:
            if hyper is None:
                data = np.transpose(np.array(mat['data']))
                data = [data['real'] + data['imag'] * 1j]
            else:
                tmp = np.transpose(np.array(mat['data']))
                data = []
                for index in range(tmp.shape[0]):
                    data.append(tmp['real'][index] + tmp['imag'][index] * 1j)
            if all(x == data[0].shape[0] for x in data[0].shape):
                xaxA = [np.array(mat[k]) for k in (mat['xaxArray'])]
            else:
                xaxA = [np.array(mat[k[0]]) for k in (mat['xaxArray'])]
        ref = np.array(mat['ref'])[:, 0]
        ref = np.where(np.isnan(ref), None, ref)
        if 'history' in mat:
            history = list()
            history.append([item.astype(np.int8).tostring().decode("ascii") for item in np.array(mat['history']).transpose()])
            history = history[0]
        else:
            history = None
        metaData = dict()
        if 'metaData' in mat:
            names = [x for x in mat['metaData']]
            for val in names:
                tmp = ''.join([chr(x) for x in mat['metaData'][val].value.flatten()])
                metaData[val] = tmp
        masterData = sc.Spectrum(hc.HComplexData(data, hyper),
                                 (filePath, None),
                                 list(np.array(mat['freq'])[:, 0]),
                                 list(np.array(mat['sw'])[:, 0]),
                                 spec=list(np.array(mat['spec'])[:, 0]),
                                 wholeEcho=list(np.array(mat['wholeEcho'])[:, 0] > 0),
                                 ref=list(ref),
                                 xaxArray=xaxA,
                                 history=history,
                                 metaData=metaData,
                                 dFilter=dFilter)
        masterData.addHistory("Matlab data loaded from " + filePath)
        return masterData


def loadMatNMRFile(filePath):
    """
    Loads a MatNMR .mat file.

    Parameters
    ----------
    filePath: string
        Path to the file that should be loaded

    Returns
    -------
    SpectrumClass
        SpectrumClass object of the loaded data
    """
    import scipy.io
    with open(filePath, 'rb') as inputfile:  # read first several bytes the check .mat version
        teststring = inputfile.read(13)
    version = float(teststring.decode("utf-8")[7:10])  # extract version from the binary array
    if version < 7.3:  # all versions below 7.3 are supported
        matlabStruct = scipy.io.loadmat(filePath)
        var = [k for k in matlabStruct.keys() if not k.startswith('__')][0]
        mat = matlabStruct[var]
        data = np.array(mat['Spectrum'][0][0])
        if len(data) == 1:
            data = data[0]
            freq = [mat['SpectralFrequencyTD2'][0][0][0][0] * 1e6]
            sw = [mat['SweepWidthTD2'][0][0][0][0] * 1e3]
            spec = [mat['FIDstatusTD2'][0][0][0][0] == 1]
            ref = None
            if mat['DefaultAxisRefkHzTD2'][0][0][0][0]:
                ref = [freq[0] + 1e3*mat['DefaultAxisRefkHzTD2'][0][0][0][0]]
        else:
            freq = [mat['SpectralFrequencyTD1'][0][0][0][0] * 1e6, mat['SpectralFrequencyTD2'][0][0][0][0] * 1e6]
            sw = [mat['SweepWidthTD1'][0][0][0][0] * 1e3, mat['SweepWidthTD2'][0][0][0][0] * 1e3]
            spec = [mat['FIDstatusTD1'][0][0][0][0] == 1, mat['FIDstatusTD2'][0][0][0][0] == 1]
            ref = [None, None]
            if mat['DefaultAxisRefkHzTD1'][0][0][0][0]:
                ref[0] = freq[0] + 1e3*mat['DefaultAxisRefkHzTD1'][0][0][0][0]
            if mat['DefaultAxisRefkHzTD2'][0][0][0][0]:
                ref[1] = freq[1] + 1e3*mat['DefaultAxisRefkHzTD2'][0][0][0][0]
        history = list(mat['History'][0][0])
        masterData = sc.Spectrum(data, (filePath, None), freq, sw, spec=spec, ref=ref, history=history)
        masterData.addHistory("MatNMR data loaded from " + filePath)
        return masterData

    
def brukerTopspinGetPars(file):
    """
    Loads Bruker Topspin parameter file. The file is parsed and a dict is returned with name:value pairs.
    Parameters can be string, int, float or boolean. Or list of these.
    The type is guessed. Ambiguity can arise between float and integer.

    Parameters
    ----------
    file: string
        Path to the parameter file.

    Returns
    -------
    dict:
        Dictionary with all parameters
    """
    encodings = ['ascii', 'utf-8', 'latin1']
    for enc in encodings:
        try:
            f = open(file, 'r', encoding=enc)
            data = f.read().splitlines()
            f.close()
            break
        except UnicodeDecodeError:
            f.close()
    pos = 0
    pars = dict()
    while pos < len(data):
        if data[pos].startswith('##$'):
            line = data[pos].split('=')
            line[1] = line[1].strip()
            name = line[0].strip('##$=')
            val = line[1]
            if val[0] == '(': # list of values of format ##$NAME= (0:31)val1 val2 ... spreading over several lines
                span, vals = val[1:].split(')')
                start, stop = [ int(i) for i in span.split('..')]
                length = stop - start + 1
                # concatenate the lines containing values
                pos += 1
                while not data[pos].startswith('##$') and not data[pos].startswith('$$'):
                    vals = vals + " " + data[pos]
                    pos += 1
                pos += -1

                val = []
                if '<' in vals : # strings
                    for i in range(length):
                        v, vals = vals.split('<', maxsplit=1)
                        v, vals = vals.split('>', maxsplit=1)
                        val.append(v)
                elif 'yes' in vals or 'no' in vals:
                    val = [v == 'yes' for v in vals.split()]
                elif '.' in vals or 'e' in vals or 'E' in vals: # float
                    val =  [float(v) for v in vals.split()]
                else : # default to int
                    val =  [int(v) for v in vals.split()]
            else:
                if val[0] == '<': # string type may span over several lines!!!
                    val = val.lstrip('<').rstrip('>')
                elif val in ['yes', 'no']: # boolean
                    val = val == 'yes'
                elif '.' in val or 'e' in val or 'E' in val: # float
                    val = float(val)
                else : # default to int
                    val = int(val)
            pars[name] = val
        pos += 1
    if data[0].startswith('##TITLE= Parameter file,'):
        PROG, VER = 'Unknown', 'Unknown'
        _, TS_VER = data[0].split(',')
        if 'TOPSPIN' in TS_VER.upper():
            PROG = 'TOPSPIN'
            if 'Version' in TS_VER:
                VER = TS_VER.split()[-1]
            elif 'pl' in TS_VER:
                VER = TS_VER.split()[-3] + '.' + TS_VER.split()[-1]
            else:
                VER = TS_VER.split()[-1]
        if 'XWINNMR1.1' in TS_VER.upper():
            PROG = 'XWINNMR'
            VER = 1.1
        if 'XWINNMR1.3' in TS_VER.upper():
            PROG = 'XWINNMR'
            VER = 1.3
    
        pars['PROGRAM_VERSION'] = [PROG, VER]
            
    return pars

def getBrukerFilter(pars):
    """
    Get phase delay of a Bruker topspin data set.

    Parameters
    ----------
    pars: dict
        Dictionary holding the parameters

    Returns
    -------
    float:
        digital filter induced delay (for first order phasing correction) of the data
    """
    dspfirm = pars["DSPFIRM"]
    digtyp = pars["DIGTYP"]
    decim = int(pars["DECIM"]) # decim can be float ?
    dspfvs = pars["DSPFVS"]
    digmod = pars["DIGMOD"]

    if digmod == 0:
        return None
    if dspfvs >= 20:
        return pars["GRPDLY"] * 2 * np.pi
    if ((dspfvs == 10) | (dspfvs == 11) |
                         (dspfvs == 12) | (dspfvs == 13)):
        grpdly_table = {
            10:     {
                2: 44.7500,
                3: 33.5000,
                4: 66.6250,
                6: 59.0833,
                8: 68.5625,
                12: 60.3750,
                16: 69.5313,
                24: 61.0208,
                32: 70.0156,
                48: 61.3438,
                64: 70.2578,
                96: 61.5052,
                128: 70.3789,
                192: 61.5859,
                256: 70.4395,
                384: 61.6263,
                512: 70.4697,
                768: 61.6465,
                1024:    70.4849,
                1536: 61.6566,
                2048: 70.4924,
                },
            11:    {
                2: 46.0000,
                3: 36.5000,
                4: 48.0000,
                6: 50.1667,
                8: 53.2500,
                12: 69.5000,
                16: 72.2500,
                24: 70.1667,
                32: 72.7500,
                48: 70.5000,
                64: 73.0000,
                96: 70.6667,
                128: 72.5000,
                192: 71.3333,
                256: 72.2500,
                384: 71.6667,
                512: 72.1250,
                768: 71.8333,
                1024: 72.0625,
                1536: 71.9167,
                2048: 72.0313
                },
            12:     {
                2: 46.3110,
                3: 36.5300,
                4: 47.8700,
                6: 50.2290,
                8: 53.2890,
                12: 69.5510,
                16: 71.6000,
                24: 70.1840,
                32: 72.1380,
                48: 70.5280,
                64: 72.3480,
                96: 70.7000,
                128: 72.5240,
                192: 0.0000,
                256: 0.0000,
                384: 0.0000,
                512: 0.0000,
                768: 0.0000,
                1024:    0.0000,
                1536: 0.0000,
                2048: 0.0000
                },
            13:     {
                2: 2.75,
                3: 2.8333333333333333,
                4: 2.875,
                6: 2.9166666666666667,
                8: 2.9375,
                12: 2.9583333333333333,
                16: 2.96875,
                24: 2.9791666666666667,
                32: 2.984375,
                48: 2.9895833333333333,
                64: 2.9921875,
                96: 2.9947916666666667
                }
            }

#            # Take correction from database. Based on matNMR routine (Jacco van Beek), which is itself based
#            # on a text by W. M. Westler and F. Abildgaard.
        return grpdly_table[dspfvs][decim] * 2 * np.pi
    if dspfvs == 0:
        return None
    if dspfvs == -1: # For FIDs gnereated by genser of genfid for example
        return None

    raise NameError("DSPFVS="+str(dspfvs)+" not implemented")

def loadBrukerTopspin(filePath):
    """
    Loads Bruker Topspin/Xwinnmr data (i.e. fid/ser time-domain data). Looks for SF parameters (reference frequencies) 
    in all processing sub folders matching the acquisition dimensionality (1D, ..., nD)
    If several SF sets differs in values, then it uses the set in lowest processing number folder and stores 
    the alternative sets references in metadata of SpectrumClass for further knowledge by user
    If no processing has the same dimensionality as acquistion (dimP<dimA) then it uses BF1 as ref.
    TODO : look for SF in sub plane/cube processing parameters

    Parameters
    ----------
    filePath: string
        Path to the file that should be loaded. The file can be part of path or not.

    Returns
    -------
    SpectrumClass
        SpectrumClass object of the loaded data
    """
    if os.path.isfile(filePath):
        Dir = os.path.dirname(filePath)
    else:
        Dir = filePath
    
    parsA = [brukerTopspinGetPars(os.path.join(Dir, 'acqus'))]
    dimA = parsA[0]['PARMODE'] + 1

    # makes list of proc file names
    procDirs = []
    if int(dimA) > 1:
        procfile = f"proc{int(dimA)}s"
    else:
        procfile = "procs"
    for root, dirs, files in os.walk(os.path.join(Dir, 'pdata')):
        if procfile in files:
            procDirs.append(root)
    # sort found processed data by increasing procno
    procDirs.sort(key=lambda x : int(os.path.split(x)[-1]))
    if len(procDirs) == 0:
        # one didn't find a processing having the same dimension size as the acquisition
        # how to deal with that ? search a lower dimensionality processing dir ? but how to
        # match the dimensions ? procns AXNAME contain the axis number as F1, F2, F3... 
        # AXNUC contain the isotope
        skipSF = True
    else :
        skipSF = False
    SF_sets = []
    # extract SF from all procnos and store in a set that will automatically remove duplicates
    if not skipSF:
        for procDir in procDirs:
            parPFileN = ['procs'] + [f'proc{int(x)}s' for x in range(2,1+dimA)]
            SFs = []
            for File in parPFileN:
                ffilename = os.path.join(procDir, File)
                if os.path.exists(ffilename):
                    SFs.insert(0, brukerTopspinGetPars(ffilename)['SF'])
            SF_sets.append(tuple(SFs))

    parAFileN = [f'acqu{int(x)}s' for x in range(2,1+dimA)]
    for File in parAFileN:
        if os.path.exists(os.path.join(Dir, File)):
            parsA.insert(0,brukerTopspinGetPars(os.path.join(Dir, File)))
    SIZE = [x['TD'] for x in parsA]
    FREQ = [x['SFO1'] * 1e6 for x in parsA]
    SW = [x['SW']*x['SFO1'] for x in parsA]
    if skipSF:
        REF = [x['BF1']*1e6 for x in parsA]
    else:
        REF = [sf*1e6 for sf in SF_sets.pop(0)]
    DtypeA = [np.dtype(np.int32), np.dtype(np.float32), np.dtype(np.float64)][parsA[-1]['DTYPA']] #The byte orders that is used
    DtypeA = DtypeA.newbyteorder(['L', 'B'][parsA[-1]['BYTORDA']]) #The byte orders that is used 'L' =little endian, 'B' = big endian
    if (parsA[-1]['DTYPA'] == 0) and ('NC' in parsA[-1]): # scale with NC only if data stored as int32
        NC = parsA[-1]['NC']
    else : 
        NC = 0

    """
    AQSEQ contains an integer that codes the dimension (F1, F2, F3 as
          they appear in eda and refering to acqus, acqu2s, acqu3s
          etc...) storage order.
    For 2D there is no need for it. the value is always 0
    For 3D one has the following order:
        0: F3F2F1
        1: F3F1F2
    For 4D : not checked on real dataset but my guess
        0: F4F3F2F1
        1: F4F3F1F2
        2: F4F2F3F1
        3: F4F2F1F3
        4: F4F1F3F2
        5: F4F1F2F3
    For 5D nd larger only natural order is allowed : 
        0: F5F4F3F2F1
    If AQSEQ is not set (-1 ??? or missing key ?) then processing parameter AQORDER is used
    """
    # permutations dict(dimension: dict(AQSEQ: [dimension order]))
    # where dimension as int is the spectrum dimensionality (2D, 3D, .... nD)
    # and AQSEQ as int is the AQSEQ order (0, 1, 2...)
    AQSEQ_permutations = { 3: {0: [ 0, 1], 1: [1, 0]}, 
                    4: {0: [ 0, 1, 2], 1: [1, 0, 2], 2: [0, 2, 1], 3: [2, 0, 1], 4: [1, 2, 0], 5: [2, 1, 0]}
                  }

    aqseq = parsA[-1]['AQSEQ'] 

    if dimA == 1 :
        file = 'fid'
        shaperaw = SIZE.copy()
        totsize = SIZE[0]
    elif dimA > 1 :
        file = 'ser'
        shaperaw = SIZE.copy()
        blocksize = 1024 // DtypeA.itemsize  # direct dimension is multiple of 1024 byte blocks
        shaperaw[-1] = int(np.ceil(SIZE[-1]/blocksize))*blocksize
        totsize = 1
        for x in shaperaw:
            totsize *= x
    shaperaw[-1] //= 2
    shaperaw.append(2)

    try:   # only for 3D/4D if AQSEQ parameter is valid (key exist in AQSEQ_permutations)
        final = AQSEQ_permutations[dimA][aqseq]
        start = [i for i in range(dimA-1)] 
        tmp = shaperaw.copy()
        for i, j in zip(start, final):
            tmp[j] = shaperaw[i]
        shaperaw = tmp
    except KeyError:  # other cases : 1D, 2D and >=5D : uses natural order
        start = [i for i in range(dimA-1)] 
        final = start
    
    if os.path.exists(Dir + os.path.sep + file):
        with open(Dir + os.path.sep + file, "rb") as f:
            raw = np.fromfile(f, DtypeA, totsize).astype(float)

    raw = raw.reshape(shaperaw)
    # moveaxis to restore natural order (array dimensions match acquns entries)
    raw = np.moveaxis(raw, start, final)

    ComplexData = ((raw[...,0:SIZE[-1]//2, 0]) + 1j * np.array(raw[..., 0:SIZE[-1]//2, 1]))*2**NC

    dFilter = getBrukerFilter(parsA[-1])
    masterData = sc.Spectrum(ComplexData, (filePath, None), FREQ, SW, spec=[False]*dimA, ref=REF, dFilter=dFilter)

    metafields = {'Original dataset': filePath, 
'# Scans': str(parsA[-1]['NS']), 
'Receiver Gain': str(parsA[-1]['RG']), 
'Experiment Name': str(parsA[-1]['PULPROG']), 
'Recycle Delay [s]': str(parsA[-1]['D'][1]), 
'Time Completed': time.strftime('%Y-%m-%d %H:%M:%S', time.localtime(int(parsA[-1]['DATE']))),
'Alternate reference': str([s for s in set(SF_sets)])}

    # Note: MASR reliable only since topspin 4.1.1
    if parsA[-1]['PROGRAM_VERSION'][0] == 'TOPSPIN':
        version_num = parsA[-1]['PROGRAM_VERSION'][1].split('.')
        if len(version_num) < 3:
            version_num.append('0')
        try:
            checknum = int(version_num[0])*10000+int(version_num[1])*100+int(version_num[2])
        except ValueError:
            # quick fix to catch beta versions that have version number with alphabetic numbering
            checknum=0
        if checknum >= 40101:
            metafields['MAS Rate [Hz]'] = str(parsA[-1]['MASR'])

    FnModes = {0: 'undefined', 1: 'not hyper-complex', 2: 'QSEQ who can use that ? not supported', 3: 'TPPI: not supported yet', 4: 'States', 5: 'States-TPPI', 6: 'Echo-antiecho'}
    if dimA>1:
        for dim in range(dimA-1):
            metafields[f'Dimension {dim+1} acquisition mode'] = FnModes[parsA[dim]['FnMODE']]
    for key, val in metafields.items():
        try:
            masterData.metaData[key] = val 
        except Exception as exc:
            print(exc)
    
    masterData.addHistory("Bruker TopSpin data loaded from " + filePath)
    return masterData



def loadBrukerImagingTime(filePath):
    """
    Loads Bruker Paravision time domain data.
    Experimental support at this moment.

    Parameters
    ----------
    filePath: string
        Path to the file that should be loaded

    Returns
    -------
    SpectrumClass
        SpectrumClass object of the loaded data
    """
    if os.path.isfile(filePath):
        Dir = os.path.dirname(filePath)
    else:
        Dir = filePath

    pars = brukerTopspinGetPars(Dir + os.path.sep + 'acqp')
    SIZE = pars['ACQ_size']
    if pars['NI'] > 1: #Increments (like echoes) are inserted in position 1
        SIZE.insert(1,pars['NI'])
    dim = len(SIZE)
    FREQ = [pars['SFO1']] * dim
    SW = [pars['SW'] * pars['SFO1']] * dim
    if pars['BYTORDA'] == 'little':
        ByteOrder = 'l'
    else:
        ByteOrder = 'b'
    totsize = np.prod(SIZE)

    directSize = int(np.ceil(float(SIZE[0]) / 256)) * 256 #Size of direct dimension including
    #blocking size of 256 data points

    totsize = int(totsize / SIZE[0]) * directSize #Always load full 1024 byte blocks (256 data points) for >1D
    with open(Dir + os.path.sep + 'fid', "rb") as f:
        raw = np.fromfile(f, np.int32, totsize).astype(float)
    raw = raw.newbyteorder(ByteOrder) #Load with right byte order
    ComplexData = np.array(raw[0:len(raw):2]) + 1j * np.array(raw[1:len(raw):2])
    if dim >= 2:
        newSize = [int(x) for x in SIZE]
        newSize[0] = int(directSize / 2)
        ComplexData = ComplexData.reshape(newSize[-1::-1])
        ComplexData = ComplexData[..., 0:int(SIZE[0]/2)] #Cut off placeholder data
    masterData = sc.Spectrum(ComplexData, (filePath, None), FREQ, SW, spec=[False]*dim)
    return masterData

def loadBrukerWinNMR(filePath):
    """
    Loads Bruker WinNMR data.

    Parameters
    ----------
    filePath: string
        Path to the file that should be loaded

    Returns
    -------
    SpectrumClass
        SpectrumClass object of the loaded data
    """
    base, extension = os.path.splitext(filePath)
    #Check if upper or lower case
    names = ['.fqs', '.aqs', '.fid', '.1r', '.1i']
    if extension == extension.upper(): #If uppercase
        names = [x.upper() for x in names]
    present = [os.path.exists(base + x) for x in names]
    if extension in (names[3], names[4]): #If spec loaded
        pars = brukerTopspinGetPars(base + names[0])
        SIZE = pars['XDIM']
        FREQ = pars['SF'] * 1e6
        SW = pars['SW_p']
        ByteOrder = ['l', 'b'][pars['BYTORDP']] #The byte orders that is used
        OFFSET = pars['OFFSET']
        pos = np.fft.fftshift(np.fft.fftfreq(SIZE, 1.0 / SW))[-1] #Get last point of axis
        pos2 = OFFSET * 1e-6 * FREQ #offset in Hz
        REF = FREQ + pos - pos2
        spec = True
    else:
        pars = brukerTopspinGetPars(base + names[1])
        SIZE = pars['TD']
        FREQ = pars['SFO1'] * 1e6
        SW = pars['SW'] * pars['SFO1']
        REF = pars['O1']
        REF = - REF+ FREQ
        ByteOrder = ['l', 'b'][pars['BYTORDA']] #The byte orders that is used
        spec = False
    if spec: #If spec loaded
        with open(base + names[3], "rb") as f:
            rawR = np.fromfile(f, np.float32, SIZE)
        rawR = rawR.newbyteorder(ByteOrder) #Load with right byte order
        if present[4]:
            with open(base + names[4], "rb") as f:
                rawI = np.fromfile(f, np.float32, SIZE)
            rawI = rawI.newbyteorder(ByteOrder) #Load with right byte order
            ComplexData = rawR - 1j* rawI
        else:
            ComplexData = rawR
        ComplexData = np.flipud(ComplexData)
    else: #Load fid
        with open(base + names[2], "rb") as f:
            raw = np.fromfile(f, np.float32, SIZE)
        raw = raw.newbyteorder(ByteOrder) #Load with right byte order
        ComplexData = np.array(raw[0:len(raw):2]) + 1j * np.array(raw[1:len(raw):2])
    masterData = sc.Spectrum(ComplexData, (filePath, None), [FREQ], [SW], spec=[spec], ref=[REF])
    if not spec:
        try:
            masterData.metaData['Original dataset'] = filePath
            masterData.metaData['# Scans'] = str(pars['NS'])
            masterData.metaData['Receiver Gain'] = str(pars['RG'])
            masterData.metaData['Experiment Name'] = pars['PULPROG']
            masterData.metaData['Offset [Hz]'] = str(pars['O1'])
            masterData.metaData['Recycle Delay [s]'] = str(pars['D'][1])
        except Exception:
            pass
    masterData.addHistory("Bruker WinNMR data loaded from " + filePath)

    return masterData

def loadBrukerSpectrum(filePath):
    """
    Loads Bruker spectrum data (processed data). Supports 1D to nD.
    Limited support for 3D to nD: reads only the real part if more than the direct dimension
    has been processed. So it is mostly usefull for ploting as some quadrant data may not be available 
    (e.g. imaginary parts removed or not loaded)
    Topspin processing capabilities of datasets > 3D is limited:
    Parameters
    ----------
    filePath: string
        Path to the file or directory containing the data that should be loaded

    Returns
    -------
    SpectrumClass
        SpectrumClass object of the loaded data
    """
    if os.path.isfile(filePath):
        Dir = os.path.dirname(filePath)
    else:
        Dir = filePath
    pars = []
    if os.path.exists(os.path.join(Dir, 'procs')):
        pars.insert(0, brukerTopspinGetPars(os.path.join(Dir, 'procs')))
    dimP = pars[0]['PPARMOD'] + 1
    files = [f"proc{d}s" for d in range(2, dimP +1)]
    for File in files:
        if os.path.exists(os.path.join(Dir, File)):
            pars.insert(0, brukerTopspinGetPars(os.path.join(Dir, File)))
    SIZE = [x['STSI'] for x in pars]  # STSI is processing status SI. It may not be equal to SI in procs on old topspin versions

    try:
        XDIM = [x['XDIM'] for x in pars]
    except KeyError: # ???? XDIM always exists even in 1D
        XDIM = SIZE # If not specified the data is assumed to be 1D
    XDIM = [ x if x!=0 else s for x, s in zip(XDIM, SIZE) ]  # xdim can be 0 if FT_mod == 0 (no FT ever performed)
    REST = [s//x  for s, x in zip(SIZE, XDIM)]  # used to unfold XDIM mangling
    # parameters to determine the domain (time/frequency and hypercomplex)
    # FT_mod_meaning = ['no', 'isr', 'iqc', 'iqr', 'fsc', 'fsr', 'fqc', 'fqr', 'isc']
    # type is FT_mod_meaning[FT_mod]
    FT_mod = [ x['FT_mod'] for x in pars ]  # used to determine which FT is done or not 
    freq_FT_modes = [4, 5, 6, 7] # list of values of FT_mod that correspond to frequency domain
    axis_is_freq = [True if ftmod in freq_FT_modes else False for ftmod in FT_mod] 

    MC2 = [ x['MC2'] for x in pars[0:-1]] # useful to know if data is hypercomplex and how it should be or was processed
    hyper_MC_modes = [1, 2, 3, 4, 5] # list of values of MC2 that correspond to hyper-complex dimension
    axis_is_hyper_mc = [True if mc in hyper_MC_modes else False for mc in MC2] 
    # if magnitude processed a dimension lose its hyper property
    PH_mod =  [x['PH_mod'] for x in pars[0:-1]]
    axis_is_hyper_ph = [True if ph in [0, 1] else False for ph in PH_mod] 
    axis_is_hyper = [mc and ph for mc, ph in zip(axis_is_hyper_mc, axis_is_hyper_ph)]
    
    # MC2_meaning = ['QF', 'QSEQ', 'TPPI', 'STATES', 'STATES-TPPI', 'ECHO-ANTIECHO', 'QF(no-frequency)']
    # MC2 = [ x['MC2'] if x['FT_mod'] > 0 else -1 for x in pars ] # useful to know if data is hypercomplex and how it should be or was processed
    # personal convention : MC2=-1 if FT/iFT not performed (FnMODE/MC2 never interpretated within Topspin)

    if dimP == 1: # 1D easy
        files = ['1r', '1i']
        hyper = [0] 
    elif dimP == 2: # 2D...
        if not axis_is_hyper[0]: #F1 is not hypercomplex
            # whatever FT status, same files and hyper for QF or QF(no-frequency)
            files = ['2rr', '2ii']
            hyper = [0,] 
        else: # F1 is hypercomplex after FT processing only
            if FT_mod[0] == 0: # no FT ever done in F1
                files = ['2rr', '2ir'] 
                hyper = [0,] # F1 is not yet hypercomplex, and hyper dimension is interleaved (considered real)
            else: # at least one FT (or FT+iFT) done in F1
                files = ['2rr', '2ir', '2ri', '2ii'] # F2 complex is 2rr+ 1j* 2ir and 2ri + 1j*2ii
                hyper = [0, 1] 

    # for any dataset >=3 any processed data is always reads pure real (3rrr, 4rrrr, 5r, 6r, 7r, ... 9r)  only unless only direct dimension is FT (then reads direct dimension imaginary)
    elif dimP == 3: # 3D... usually some parts are missing so read only 3rrr. 3iii is read only if no FT done in F1/F2
        if (not axis_is_hyper[0]) and (not axis_is_hyper[1]): # (F1(QF)/F2(QF)
            # whatever FT status, same files and hyper for QF or QF(no-frequency)
            files = ['3rrr', '3iii']  # F3 complex is 3rrr + 1j*3iii
            hyper = [0,] 

        # F1(QF)/ F2(hypercomplex)
        elif (not axis_is_hyper[0]) and (axis_is_hyper[1]):
            if FT_mod[0] == 0 and FT_mod[1] == 0:   # (F1, F2, F3) = (no, no, FT)  (F3 always FT)
                files = ['3rrr', '3iii'] # F3 complex is 3rrr + 1j*3iii
                hyper = [0,] # F1, F2 are not yet hypercomplex, and hyper dimension is interleaved
            else: # other cases : only real part read
                files = ['3rrr', ] 
                hyper = [0,] 
            """
            elif FT_mod[0] == 0 and FT_mod[1] != 0: # (F1, F2, F3) = (no, FT, FT)  (F3 always FT) 
                files = [3rrr, 3rir, 3iii]  # F3 imaginary part is lost (need Hilbert transform) ? or is it 3iii ?
                hyper = [0, x] # F1 is not yet hypercomplex, and F2 hyper dimension is interleaved
            elif FT_mod[0] != 0 and FT_mod[1] == 0: # (F1, F2, F3) = (FT, no, FT)  (F3 always FT) 
                files = ['3rrr', '3iii'] 
                hyper = [0, ] 
            elif FT_mod[0] != 0 and FT_mod[1] != 0: # (F1, F2, F3) = (FT, FT, FT)  (F3 always FT)
                files = ['3rrr', '3rir'] # or ['3rrr', '3iii'] # 3iii if (tf3;tf2;tf1) or 3rir if (tf3;tf1;tf2)
                hyper = [0, x] 
            """

        # F1(hypercomplex) / F2(QF)
        elif (axis_is_hyper[0]) and (not axis_is_hyper[1]): 
            if FT_mod[0] == 0 and FT_mod[1] == 0: # no FT in F1 and F2. F3 always FT
                files = ['3rrr', '3iii'] # F3 complex is 3rrr + 1j*3iii
                hyper = [0,] # F1 is not yet hypercomplex, and hyper dimension is interleaved
            else:  # other cases : only real part read
                files = ['3rrr', ] # F3 complex is 3rrr + 1j*3iii
                hyper = [0,] # other cases not treated
            """
            elif FT_mod[0] == 0 and FT_mod[1] != 0: # no FT in F1 and FT in F2. F3 always FT
                files = [3rrr, 3rri, 3iii]  # F3 imaginary part is lost (need Hilbert transform) ? or is it 3iii ?
                hyper = [0, x] # F1 is not yet hypercomplex, and F2 hyper dimension is interleaved
            elif FT_mod[0] != 0 and FT_mod[1] == 0: # FT in F1 and no FT in F2. F3 always FT
                files = ['3rrr', '3rri´, '3iii']  # either 3rri if (tf3; tf2; tf1) or 3iii if (tf3; tf1; tf2) 
                hyper = [0, x] 
            """

        # F1(hypercomplex)/ F2(hypercomplex)
        elif (axis_is_hyper[0]) and (axis_is_hyper[1]): 
            if FT_mod[0] == 0 and FT_mod[1] == 0: # no FT in F1 and F2. F3 always FT
                files = ['3rrr', '3irr'] # F3 complex is 3rrr + 1j*3iii
                hyper = [0,] # F1 is not yet hypercomplex, and hyper dimension is interleaved
            else: # other cases : only real part read
                files = ['3rrr'] # F3 complex is 3rrr + 1j*3iii
                hyper = [0,] 

            """
            elif FT_mod[0] == 0 and FT_mod[1] != 0: # no FT in F1 and FT in F2. F3 always FT
                files = [3rrr, 3rir]  # F3 imaginary part is lost (need Hilbert transform) ?
                hyper = [0, x] # F1 is not yet hypercomplex, and F2 hyper dimension is interleaved
            elif FT_mod[0] != 0 and FT_mod[1] == 0: # FT in F1 and no FT in F2. F3 always FT
                files = ['3rrr', '3rri']  
                hyper = [0, x] 
            elif FT_mod[0] != 0 and FT_mod[1] == 0: # FT in F1 and no FT in F2. F3 always FT
            else : # all FT done
                files = ['3rrr', '3rri', '3rir']  # 3 files again...
                hyper = [0, x] 
            """

    elif dimP == 4: # 4D... usually most parts are missing so read only 4rrrr except if only direct dimension processed. 
                    # moreover topspin cannot process mixed QF/States processing in F1-F3
                    # only 2 cases left
        if True not in axis_is_hyper: #all QF
            files = ['4rrrr', '4iiii']
            hyper = [0,]
        else: # in all other cases only reads 4rrrr
            files = ['4rrrr', ]
            hyper = [0,]
            
    elif dimP > 4: # 5D and on... same as 4D but file names changed to 5r/5i
        if True not in axis_is_hyper: #all QF
            files = [str(dimP)+'r', str(dimP)+'i']
            hyper = [0,]
        else: # in all other cases only reads nr with n= 5, 6, 7, 8, 9...
            files = [str(dimP)+'r', ]
            hyper = [0,]
        
    SW_p = [x['SW_p'] for x in pars]   # the spectrum spectral window in Hz if FT done, the acquisition spectral width in pseudo ppm (SWh/SFO1) otherwise
    REF = [x['SF'] * 1e6 for x in pars]  # These are the reference frequencies in Hz (0 ppm)
    OFFSET = [x['OFFSET'] for x in pars] # the first (left) point in ppm if FT done, ppm position of carrier (1e6*(SFO1-SF)/SF) otherwise
    SFO1 = [(off/1e6*sf+sf) for off, sf in zip(OFFSET, REF)]   # SFO1 (in Hz) only if FT_mod == 0, meaningless otherwise
    SW = [swp*sfo1/1e6 if ft==0 else swp for swp, sfo1, ft in zip(SW_p, SFO1, FT_mod)]  # The spectral window in Hz for all cases 
    # calculate the frequency of the center of spectrum for all cases
    FREQ = [ sfo1 if (ft == 0) else (ref*(1+offset/1e6)- sw/2.0) 
                    for ref, offset, sw, sfo1, ft 
                        in zip(REF, OFFSET, SW, SFO1, FT_mod) ]
    try:
        DtypeP = [np.dtype(np.int32), np.dtype(np.float32), np.dtype(np.float64)][pars[-1]['DTYPP']] #The byte orders that is used
        DtypeP = DtypeP.newbyteorder(['L', 'B'][pars[-1]['BYTORDP']])
    except KeyError:
        print('Warning: using default byteorder 32bit Little endian')
        DtypeP = np.dtype(np.int32)         # When these parameters are not available the defaults are used
        DtypeP = DtypeP.newbyteorder('L')
    # The byte orders that is used as stored in BYTORDP proc parameter:
    #  '< or L' =little endian, '>' or 'B' = big endian
    SCALE = 1
    if (pars[-1]['DTYPP'] == 0) and ('NC_proc' in pars[-1]): # Set intensity scaling parameter if data stored as int32
        SCALE = 2**pars[-1]['NC_proc']
    totsize = np.prod(SIZE)
    #dim = len(SIZE)
    DATA = []

    counter = 0
    for file in files:
        if os.path.exists(os.path.join(Dir, file)):
            with open(os.path.join(Dir, file), "rb") as f:
                raw = np.fromfile(f, DtypeP, totsize).astype(float)  # there could be overflow when working on int32

            # Note that XDIM may have inconsistent value for 1D in old topspin 
            # versions. Therefore XDIM processing should not be used for 1D spectra
            if dimP > 1:
                # unroll XDIMs for nD dataset with n>1
                raw = raw.reshape(REST + XDIM)
                source = [i for i in range(raw.ndim)]
                destination = []
                for i in range(raw.ndim):
                    if i < dimP: #moving XDIM axis number i to 2*i 
                        destination.append(2*i)
                    else: #moving REST axis number i to 2*(i%dimP)+1
                        destination.append(2*(i%dimP)+1)
                raw = np.moveaxis(raw, source, destination)
                raw = raw.reshape(SIZE)

            #One should reverse the axes that are in frequency domain only
            axis_to_flip_list = []
            for i, f in enumerate(axis_is_freq):
                if f:
                    axis_to_flip_list.append(i) 
            raw = np.flip(raw, axis=axis_to_flip_list) # reverse freq axes

            if counter % 2 == 0: # If counter is even then data is real part
                DATA.append(raw)
            else: # If counter is odd, data is imag, and needs to be added to the previous
                DATA[-1] = DATA[-1] + 1j * raw
        counter += 1 
    del raw
    hyper = np.array(hyper)

    DATA = [x * SCALE for x in DATA]
    
    masterData = sc.Spectrum(hc.HComplexData(DATA, hyper), (filePath, None), FREQ, SW, spec=axis_is_freq, ref=REF)
    masterData.addHistory("Bruker spectrum data loaded from " + filePath)
    #Try to load main acqus and get some additional pars
    try:
        parsExtra = brukerTopspinGetPars(os.path.join(Dir, '..', '..', 'acqus'))
        masterData.metaData['Loaded from '] = filePath
        masterData.metaData['# Scans'] = str(parsExtra['NS'])
        masterData.metaData['Receiver Gain'] = str(parsExtra['RG'])
        masterData.metaData['Experiment Name'] = parsExtra['PULPROG']
        masterData.metaData['Offset [Hz]'] = str(parsExtra['O1'])
        masterData.metaData['Recycle Delay [s]'] = str(parsExtra['D'][1])
    except Exception:
        pass #Do nothing on error
    return masterData

def loadBrukerImaging(filePath):
    """
    Load bruker topspin/paravision processed data.
    Experimental at the moment.
    """
    if os.path.isfile(filePath):
        Dir = os.path.dirname(filePath)
    else:
        Dir = filePath
    
    File = 'd3proc'
    if os.path.exists(Dir + os.path.sep + File):
        Im_pars = brukerTopspinGetPars(Dir + os.path.sep + File)
    
    pars = []
    for File in ['procs', 'proc2s', 'proc3s']:
        if os.path.exists(Dir + os.path.sep + File):
            pars.append(brukerTopspinGetPars(Dir + os.path.sep + File))
                
      
    SIZE = [Im_pars['IM_SIZ'], Im_pars['IM_SIY'], Im_pars['IM_SIX']]
    FREQ = [0]*len(SIZE)  
    ByteOrder = ['l', 'b'][pars[0]['BYTORDP']] #The byte orders that is used
    SPEC = [False,True,True]
    SW = SIZE
    
    totsize = np.prod(SIZE)
    
    file = '2dseq'
    
    with open(Dir + os.path.sep + file, "rb") as f:
        raw = np.fromfile(f, np.int16, totsize)
        raw = raw.newbyteorder(ByteOrder) # Set right byteorder
#        DATA = np.flipud(raw)
    
    DATA = raw.reshape(SIZE)
    masterData = sc.Spectrum(DATA, (filePath, None), FREQ, SW, spec=SPEC)
    return masterData

def chemGetPars(folder):
    """
    Loads Chemagentic parameter file.

    Parameters
    ----------
    folder: string
        Path to the folder that holds the files.

    Returns
    -------
    dict:
        Dictionary with all parameters
    """
    import collections
    with open(folder + os.path.sep + 'acq', 'r') as f:
        data = f.read().split('\n')
    with open(folder + os.path.sep + 'acq_2', 'r') as f:
        data = data + f.read().split('\n')
    pars = collections.OrderedDict() #Ordered dict to keep arrayed elements in order
    for line in data:
        if '=' in line:
            tmp = line.strip().split('=')
            pars[tmp[0]] = tmp[1]
    newPars = dict()
    for key in pars:
        if '[' in key:
            newKey = key[:key.index('[')]
            if newKey in newPars:
                newPars[newKey].append(pars[key])
            else:
                newPars[newKey] = [pars[key]]
        else:
            newPars[key] = pars[key]
    #Note that newPars elements are retained as strings.
    return newPars

def convertChemVal(val):
    """ Converts a string value from a Chemagnetics file to a
        value in seconds. This is only for numbers that end with 's', 'ms' or 'us'
    """
    if val.endswith('ms'):
        num = float(val[:-2]) * 1e-3
    elif val.endswith('us'):
        num = float(val[:-2]) * 1e-6
    elif val.endswith('s'):
        num = float(val[:-1])
    else:
        num = float(val)
    return num

def loadChemFile(filePath):
    """
    Loads Chemagentic data.

    Parameters
    ----------
    filePath: string
        Path to the file that should be loaded

    Returns
    -------
    SpectrumClass
        SpectrumClass object of the loaded data
    """
    if os.path.isfile(filePath):
        Dir = os.path.dirname(filePath)
    else:
        Dir = filePath
    sizeTD1 = 1
    sw1 = 1
    pars = chemGetPars(Dir)
    sizeTD2 = int(float(pars['al']))
    freq = pars['sf' + str(int(float(pars['ch1'])))]
    if isinstance(freq, list): #load only first value when list
        freq = float(freq[0])
    else:
        freq = float(freq)
    sw = 1 / convertChemVal(pars['dw'])
    if any('array_num_values_' in s for s in pars):
        if int(float(pars['use_array'])) == 1:
            for s in pars:
                if s.startswith('array_num_values_'):
                    sizeTD1 = sizeTD1 * int(float(pars[s]))
        else:
            if 'al2' in pars:
                sizeTD1 = int(float(pars['al2']))
                if 'dw2' in pars:
                    sw1 = 1 / convertChemVal(pars['dw2'])
    else:
        if 'al2' in pars:
            sizeTD1 = int(float(pars['al2']))
            if 'dw2' in pars:
                sw1 = 1 /  convertChemVal(pars['dw2'])
    with open(Dir + os.path.sep + 'data', 'rb') as f:
        raw = np.fromfile(f, np.int32)
        b = np.complex128(raw.byteswap())
    filePath = Dir + os.path.sep + 'data'
    fid = b[:int(len(b) / 2)] + 1j * b[int(len(b) / 2):]
    fid = np.reshape(fid, (len(fid)//sizeTD2, sizeTD2))
    data = np.array(fid)
    spec = [False]
    if sizeTD1 == 1:
        data = data[0][:]
        masterData = sc.Spectrum(data, (filePath, None), [freq*1e6], [sw], spec)
    else:
        masterData = sc.Spectrum(data, (filePath, None), [freq*1e6]*2, [sw1, sw], spec=spec*2)
    masterData.addHistory("Chemagnetics data loaded from " + filePath)
    try:
        masterData.metaData['Loaded from '] = filePath
        if isinstance(pars['na'], list):
            masterData.metaData['# Scans'] = pars['na'][0]
        else:
            masterData.metaData['# Scans'] = pars['na']
        masterData.metaData['Acquisition Time [s]'] = str(convertChemVal(pars['aqtm']))
        masterData.metaData['Receiver Gain'] = str(float(pars['rg']))
        masterData.metaData['Recycle Delay [s]'] = str(convertChemVal(pars['pd']))
        masterData.metaData['Time Completed'] = pars['end_date'] + ' ' + pars['end_time']
        masterData.metaData['Experiment Name'] = pars['ppfn']
    except Exception:
        pass
    return masterData

def loadMagritek(filePath):
    """
    Loads Magritek data.

    Parameters
    ----------
    filePath: string
        Path to the file that should be loaded

    Returns
    -------
    SpectrumClass
        SpectrumClass object of the loaded data
    """
    # Magritek load script based on some Matlab files by Ole Brauckman
    if os.path.isfile(filePath):
        Dir = os.path.dirname(filePath)
    else:
        Dir = filePath
    DirFiles = os.listdir(Dir)
    Files2D = [x for x in DirFiles if '.2d' in x]
    Files1D = [x for x in DirFiles if '.1d' in x]
    # initialize 2D values to some dummy value
    sw1 = 50e3
    lastfreq1 = None
    ref1 = None
    # Start pars extraction
    H = [line.strip().split('=') for line in open(Dir + os.path.sep + 'acqu.par', 'r')]
    H = [[x[0].strip(), x[1].strip()] for x in H]
    H = dict(H)
    sw = float(H['bandwidth']) * 1000
    sizeTD2 = int(H['nrPnts'])
    freq = float(H['b1Freq']) * 1e6
    lastfreq = float(H['lowestFrequency'])
    if len(Files2D) == 1:
        sizeTD1 = int(H['nrSteps'])
        if 'bandwidth2' in H.keys():
            sw1 = float(H['bandwidth2']) * 1000
            lastfreq1 = float(H['lowestFrequency2'])
    sidefreq = -np.floor(sizeTD2 / 2) / sizeTD2 * sw  # freqeuency of last point on axis
    ref = sidefreq + freq - lastfreq
    if len(Files2D) == 1:
        File = Files2D[0]
        if lastfreq1 is not None:
            sidefreq1 = -np.floor(sizeTD1 / 2) / sizeTD1 * sw1  # freqeuency of last point on axis
            ref1 = sidefreq1 + freq - lastfreq1
        with open(Dir + os.path.sep + File, 'rb') as f:
            raw = np.fromfile(f, np.float32)
        Data = raw[-2 * sizeTD2 * sizeTD1::]
        ComplexData = Data[0:Data.shape[0]:2] - 1j * Data[1:Data.shape[0]:2]
        ComplexData = ComplexData.reshape((sizeTD1, sizeTD2))
        ComplexData[:, 0] *= 2
        masterData = sc.Spectrum(ComplexData, (filePath, None), [freq]*2, [sw1, sw], spec=[False]*2, ref=[ref1, ref])
    elif Files1D:
        File = 'data.1d'
        with open(Dir + os.path.sep + File, 'rb') as f:
            raw = np.fromfile(f, np.float32)
        Data = raw[-2 * sizeTD2::]
        ComplexData = Data[0:Data.shape[0]:2] - 1j * Data[1:Data.shape[0]:2]
        ComplexData[0] *= 2
        masterData = sc.Spectrum(ComplexData, (filePath, None), [freq], [sw], spec=[False], ref=[ref])
    try:
        masterData.metaData['Original dataset'] = filePath
        masterData.metaData['# Scans'] = H['nrScans']
        masterData.metaData['Acquisition Time [s]'] = str(int(H['nrPnts']) * float(H['dwellTime']) * 1e-6)
        masterData.metaData['Experiment Name'] = H['expName'].strip('"')
        masterData.metaData['Receiver Gain'] = H['rxGain']
        masterData.metaData['Recycle Delay [s]'] = str(float(H['repTime'])/1e3)
    except Exception:
        pass
    masterData.addHistory("Magritek data loaded from " + filePath)
    return masterData

def saveSimpsonFile(filePath, spectrum):
    """
    Save to simpson format data. Only for 1D or 2D data. 2D data can be
    either Spec-Spec, or FID-FID.

    Parameters
    ----------
    filePath: string
        Path of the file that should be saved
    spectrum: SpectrumClass
        The spectrum object to be saved
    """
    data = spectrum.getHyperData(0) # SIMPSON does not support hypercomplex
    with open(filePath, 'w') as f:
        f.write('SIMP\n')
        if data.ndim == 2:
            f.write('NP=' + str(data.shape[1]) + '\n')
            f.write('NI=' + str(data.shape[0]) + '\n')
            f.write('SW=' + str(spectrum.sw[1]) + '\n')
            f.write('SW1=' + str(spectrum.sw[0]) + '\n')
        else:
            f.write('NP=' + str(data.shape[0]) + '\n')
            f.write('SW=' + str(spectrum.sw[0]) + '\n')
        if spectrum.spec[0]:
            f.write('TYPE=SPE' + '\n')
        else:
            f.write('TYPE=FID' + '\n')
        f.write('DATA' + '\n')
        if data.ndim == 1:
            for line in data:
                f.write(str(line.real) + ' ' + str(line.imag) + '\n')
        if data.ndim == 2:
            points = data.shape
            for i in range(0, points[0]):
                for j in range(0, points[1]):
                    f.write(str(data[i][j].real) + ' ' + str(data[i][j].imag) + '\n')
        f.write('END')

def loadSimpsonFile(filePath):
    """
    Loads SIMPSON file. Both ASCII and binary data are supported. As well
    as 1D and 2D data.

    Parameters
    ----------
    filePath: string
        Path to the file that should be loaded

    Returns
    -------
    SpectrumClass
        SpectrumClass object of the loaded data
    """
    with open(filePath, 'r') as f:
        Lines = f.read().split('\n')
    NP, NI, SW, SW1, TYPE, FORMAT = 0, 1, 0, 0, '', 'Normal'
    DataStart = Lines.index('DATA')
    DataEnd = Lines.index('END')
    for s in range(0, DataStart):
        if Lines[s].startswith('NP='):
            NP = int(re.sub('NP=', '', Lines[s]))
        elif Lines[s].startswith('NI='):
            NI = int(re.sub('NI=', '', Lines[s]))
        elif Lines[s].startswith('SW='):
            SW = float(re.sub('SW=', '', Lines[s]))
        elif Lines[s].startswith('SW1='):
            SW1 = float(re.sub('SW1=', '', Lines[s]))
        elif Lines[s].startswith('TYPE='):
            TYPE = re.sub('TYPE=', '', Lines[s])
        elif Lines[s].startswith('FORMAT='):
            FORMAT = re.sub('FORMAT=', '', Lines[s])
    if 'Normal' in FORMAT:
        length = DataEnd - DataStart - 1
        data = np.zeros(length, dtype=complex)
        for i in range(length):
            temp = Lines[DataStart + 1 + i].split()
            data[i] = float(temp[0]) + 1j * float(temp[1])
    elif 'BINARY' in FORMAT:
        # Binary code based on:
        # pysimpson: Python module for reading SIMPSON files
        # By: Jonathan J. Helmus (jjhelmus@gmail.com)
        # Version: 0.1 (2012-04-13)
        # License: GPL
        chardata = ''.join(Lines[DataStart + 1:DataEnd])
        nquads, mod = divmod(len(chardata), 4)
        assert mod == 0     # character should be in blocks of 4
        BASE = 33
        charst = np.fromstring(chardata, dtype=np.uint8)
        charst = charst.reshape(nquads, 4) - BASE

        def FIRST(f, x): return ((x) & ~(~0 << f))

        def LAST(f, x): return ((x) & (~0 << (8 - f)))
        first = FIRST(6, charst[:, 0]) | LAST(2, charst[:, 1] << 2)
        second = FIRST(4, charst[:, 1]) | LAST(4, charst[:, 2] << 2)
        third = FIRST(2, charst[:, 2]) | LAST(6, charst[:, 3] << 2)
        Bytes = np.ravel(np.transpose(np.array([first, second, third]))).astype('int64')
        # convert every 4 'bytes' to a float
        num_points, num_pad = divmod(len(Bytes), 4)
        Bytes = np.array(Bytes)
        Bytes = Bytes[:-num_pad]
        Bytes = Bytes.reshape(num_points, 4)
        mantissa = ((Bytes[:, 2] % 128) << 16) + (Bytes[:, 1] << 8) + Bytes[:, 0]
        exponent = (Bytes[:, 3] % 128) * 2 + (Bytes[:, 2] >= 128) * 1
        negative = Bytes[:, 3] >= 128
        e = exponent - 127
        m = np.abs(mantissa) / np.float64(1 << 23)
        data = np.float32((-1)**negative * np.ldexp(m, e))
        data = data.view('complex64')
    if NI != 1:  # 2D data, reshape to NI, NP
        data = data.reshape(int(NI), -1)
    if 'FID' in TYPE:
        spec = [False]
    elif 'SPE' in TYPE:
        spec = [True]
    if NI == 1:
        masterData = sc.Spectrum(data, (filePath, None), [0], [SW], spec=spec)
    else:
        masterData = sc.Spectrum(data, (filePath, None), [0, 0], [SW1, SW], spec=spec*2)
    masterData.addHistory("SIMPSON data loaded from " + filePath)
    return masterData

def convertDIFDUB(dat):
    """
    Converts string of DIFDUB character encode to a array of floats

    Parameters
    ----------
    dat: string
        String with all the DIFDUB characters

    Returns
    -------
    ndarray
        1-D array with the extracted numbers
    """
    def checkWrite(dup, currentNum, step, numberList):
        if dup != '':
            for dupli in range(int(dup)):
                numberList.append(numberList[-1] + int(step))
            dup = ''
            step = ''
        elif currentNum != '':  # Write if available
            numberList.append(int(currentNum))  # write old num
            currentNum = ''
        elif step != '':
            numberList.append(numberList[-1] + int(step))
            step = ''
        return dup, currentNum, step, numberList
    SQZ = {'@': 0, 'A': 1, 'B': 2, 'C': 3, 'D': 4, 'E': 5, 'F': 6, 'G': 7, 'H': 8, 'I': 9,
           'a': -1, 'b': -2, 'c': -3, 'd': -4, 'e': -5, 'f': -6, 'g': -7, 'h': -8, 'i': -9}
    DIF = {'%': 0, 'J': 1, 'K': 2, 'L': 3, 'M': 4, 'N': 5, 'O': 6, 'P': 7, 'Q': 8, 'R': 9,
           'j': -1, 'k': -2, 'l': -3, 'm': -4, 'n': -5, 'o': -6, 'p': -7, 'q': -8, 'r': -9}
    DUP = {'S': 1, 'T': 2, 'U': 3, 'V': 4, 'W': 5, 'X': 6, 'Y': 7, 'Z': 8, 's': 9}
    currentNum = ''
    step = ''
    dup = ''
    numberList = []
    last = False
    for char in dat:
        if char in '0123456789':
            if dup != "":
                dup = dup + char
            elif currentNum != '':
                currentNum = currentNum + char
            elif step != '':
                step = step + char
            else:
                continue
        elif char in SQZ.keys():
            dup, currentNum, step, numberList = checkWrite(dup, currentNum, step, numberList)
            currentNum = currentNum + str(SQZ[char])
        elif char in DIF.keys():
            dup, currentNum, step, numberList = checkWrite(dup, currentNum, step, numberList)
            step = step + str(DIF[char])
        elif char in DUP.keys():
            dup = dup + str(DUP[char])  # For now, assume no SQZ before DUP
        elif char == ' ':
            last = True
            break
    dup, currentNum, step, numberList = checkWrite(dup, currentNum, step, numberList)
    if last:
        return np.array(numberList)
    return np.array(numberList)[:-1]

def loadJCAMP(filePath):
    """
    Loads JCAMP-DX file.

    Parameters
    ----------
    filePath: string
        Path to the file that should be loaded

    Returns
    -------
    SpectrumClass
        SpectrumClass object of the loaded data
    """
    with open(filePath, 'r') as f:
        data = f.read().split('\n')
    realDataPos = []
    imagDataPos = []
    spectDataPos = []
    currentPos = 0
    for line in data:
        testline = re.sub('[\t ]*', '', line)
        if '#.OBSERVEFREQUENCY=' in testline:
            freq = float(line[line.index('=') + 1:]) * 1e6
        elif '##DATATYPE=' in testline:
            dataType = line[line.index('=') + 1:]
        elif '#VAR_DIM=' in testline:
            nPoints = line[line.index('=') + 1:]
            nPoints = re.sub(',[\t ][\t ]*', ' ', nPoints)
            nPoints = re.sub('[\t\r]*', '', nPoints)
            nPoints = int(nPoints.split()[0])
        elif '#VAR_FORM=' in testline:
            varForm = line[line.index('=') + 1:]
            varForm = re.sub(',[\t ][\t ]*', ' ', varForm)
            varForm = re.sub('[\t\r]*', '', varForm)
            varForm = varForm.split()
        elif '#UNITS=' in testline:
            units = line[line.index('=') + 1:]
            units = re.sub(',[\t ][\t ]*', ' ', units)
            units = re.sub('[\t\r]*', '', units)
            units = units.split()[0]
        elif '#FIRST=' in testline:
            first = line[line.index('=') + 1:]
            first = re.sub(',[\t ][\t ]*', ' ', first)
            first = re.sub('[\t\r]*', '', first)
            first = float(first.split()[0].replace(',', '.'))
        elif '#LAST=' in testline:
            last = line[line.index('=') + 1:]
            last = re.sub(',[\t ][\t ]*', ' ', last)
            last = re.sub('[\t\r]*', '', last)
            last = float(last.split()[0].replace(',', '.'))
        elif '#FACTOR=' in testline:
            factor = line[line.index('=') + 1:]
            factor = re.sub(',[\t ][\t ]*', ' ', factor)
            factor = re.sub('[\t\r]*', '', factor)
            factor = factor.split()
            for elem in enumerate(factor):
                factor[elem] = float(factor[elem].replace(',', '.'))
        elif '(X++(R..R))' in testline:
            realDataPos.append(currentPos + 1)
        elif '#PAGE=' in testline and len(realDataPos) == 1:
            realDataPos.append(currentPos - 1)
        elif '(X++(I..I))' in testline:
            imagDataPos.append(currentPos + 1)
        elif '#ENDNTUPLES=' in testline and len(imagDataPos) == 1:
            imagDataPos.append(currentPos - 1)
        # Spectrum specific
        elif '(X++(Y..Y))' in testline:
            spectDataPos.append(currentPos + 1)
        elif '##END' in testline and len(spectDataPos) == 1:
            spectDataPos.append(currentPos - 1)
        elif '##XUNITS=' in testline:
            Xunit = line[line.index('=') + 1:]
            Xunit = re.sub('[ \t]*', '', Xunit)
        elif '##FIRSTX=' in testline:
            FirstX = float(line[line.index('=') + 1:])
        elif '##LASTX=' in testline:
            LastX = float(line[line.index('=') + 1:])
        elif '##YFACTOR=' in testline:
            YFactor = float(line[line.index('=') + 1:])
        elif '##NPOINTS=' in testline:
            NPoints = int(line[line.index('=') + 1:])
        currentPos += 1
    # Convert the data
    if 'NMR FID' in dataType:
        realDat = np.array([])
        if varForm[1] == 'ASDF':  # If DIFDUB form
            for line in data[realDataPos[0]:realDataPos[1] + 1]:
                realDat = np.append(realDat, convertDIFDUB(line))
        elif varForm[1] == 'AFFN':  # If regular list form
            for line in data[realDataPos[0]:realDataPos[1] + 1]:
                realDat = np.append(realDat, np.fromstring(line, sep=' ')[1:])
        realDat = realDat * factor[1]
        imagDat = np.array([])
        if varForm[2] == 'ASDF':
            for line in data[imagDataPos[0]:imagDataPos[1] + 1]:
                imagDat = np.append(imagDat, convertDIFDUB(line))
        elif varForm[1] == 'AFFN':
            for line in data[imagDataPos[0]:imagDataPos[1] + 1]:
                imagDat = np.append(imagDat, np.fromstring(line, sep=' ')[1:])
        imagDat = imagDat * factor[2]
        fullData = realDat - 1j * imagDat
        sw = 1.0 / ((last - first) / (nPoints - 1))
        masterData = sc.Spectrum(fullData, (filePath, None), [freq], [sw], spec=[False])
    elif 'NMRSPECTRUM' in dataType:
        spectDat = np.array([])
        for line in data[spectDataPos[0]:spectDataPos[1] + 1]:
            spectDat = np.append(spectDat, convertDIFDUB(line))
        spectDat = np.flipud(spectDat) * YFactor
        if Xunit == 'HZ':
            sw = abs(FirstX - LastX)
            sw = sw + sw / NPoints
        elif Xunit == 'PPM':
            sw = abs(FirstX - LastX) * freq
            sw = sw + sw / NPoints
        masterData = sc.Spectrum(spectDat, (filePath, None), [freq], [sw], spec=[True], ref=[None])
    return masterData

def saveASCIIFile(filePath, spectrum, axMult=1, delim = '\t'):
    """
    Save to ASCII format data.

    Parameters
    ----------
    filePath: string
        Path of the file that should be saved
    spectrum: SpectrumClass
        The spectrum object to be saved
    axMult: float (optional)
        Axis multiplier, needed to save in other unit than s or Hz
    """
    axis = np.array([spectrum.xaxArray[-1] * axMult]).transpose()
    tmpData = spectrum.data.getHyperData(0)
    if tmpData.ndim == 1:  # create nx1 matrix if it is a 1d data set
        data = np.array([tmpData]).transpose()
    else:
        data = tmpData.transpose()
    splitdata = np.zeros([data.shape[0], data.shape[1] * 2])
    for line in np.arange(data.shape[1]):
        splitdata[:, line * 2] = np.real(data[:, line])
        splitdata[:, line * 2 + 1] = np.imag(data[:, line])
    data = np.concatenate((axis, splitdata), axis=1)
    if tmpData.ndim == 1:
        np.savetxt(filePath, data, delimiter=delim)
    else:
        header = np.array2string(spectrum.xaxArray[0] * axMult, separator=",",threshold=np.inf, max_line_width=np.inf).strip('[]')
        np.savetxt(filePath, data, delimiter=delim, header=header)

def loadAscii(filePath, asciiInfo=None):
    """
    Loads general ASCII format data.

    Parameters
    ----------
    filePath: string
        Path to the file that should be loaded
    asciiInfo: list
        [dim, order, spec, delim, sw]
        dim: int
            Number of dimensions (1 or 2)
        order: string
            Data column description ('XRI','XR','XI','RI','R')
        spec: bool
            If True spectrum, otherwise FID
        delim: string
            Delimiter ('Tab','Space','Comma')
        sw: float
            Spectral width in kHz

    Returns
    -------
    SpectrumClass
        SpectrumClass object of the loaded data
    """
    if asciiInfo is None:
        return
    dataDimension = asciiInfo[0]
    dataOrder = asciiInfo[1]
    dataSpec = asciiInfo[2]
    delimiter = asciiInfo[3]
    swInp = asciiInfo[4]
    axisMulti = asciiInfo[5]
    freq = 0.0
    delimChar = ''
    if delimiter == 'Tab':
        delimChar = '\t'
    elif delimiter == 'Space':
        delimChar = ' '
    elif delimiter == 'Comma':
        delimChar = ','
    else:
        return
    matrix = np.loadtxt(filePath, dtype=None, delimiter=delimChar)
    matrix[:,0] = matrix[:,0] * axisMulti
    if dataOrder == 'XRI' or dataOrder == 'XR' or dataOrder == 'XI':
        if not dataSpec:
            sw = 1.0 / (matrix[1, 0] - matrix[0, 0])
        else:
            sw = abs(matrix[0, 0] - matrix[-1, 0]) / (matrix.shape[0] - 1) * matrix.shape[0]
        xaxis = matrix[:, 0]
    else:
        sw = swInp * 1000
        xaxis = None
    if dataDimension == 1:
        if dataOrder == 'XRI':
            data = matrix[:, 1] + 1j * matrix[:, 2]
        elif dataOrder == 'XR':
            data = matrix[:, 1]
        elif dataOrder == 'XI':
            data = 1j * matrix[:, 1]
        elif dataOrder == 'RI':
            data = matrix[:, 0] + 1j * matrix[:, 1]
        elif dataOrder == 'R':
            data = matrix
        if xaxis is not None:
            xaxis = [xaxis]
        masterData = sc.Spectrum(data, (filePath, asciiInfo), [freq], [sw], spec=[dataSpec], ref=[None], xaxArray=xaxis)
    elif dataDimension == 2:
        if dataOrder == 'XRI':
            data = np.transpose(matrix[:, 1::2] + 1j * matrix[:, 2::2])
        elif dataOrder == 'XR':
            data = np.transpose(matrix[:, 1:])
        elif dataOrder == 'XI':
            data = 1j * np.transpose(matrix[:, 1:])
        elif dataOrder == 'RI':
            data = np.transpose(matrix[:, 0::2] + 1j * matrix[:, 1::2])
        elif dataOrder == 'RI':
            data = np.transpose(matrix)
        if xaxis is not None:
            xaxis = [None, xaxis]
        masterData = sc.Spectrum(data, (filePath, asciiInfo), [freq, freq], [1, sw], spec=[False, dataSpec], ref=[None, None], xaxArray=xaxis)
    else:
        return
    masterData.addHistory("ASCII data loaded from " + filePath)
    return masterData

def loadMinispec(filePath):
    """
    Loads Bruker minispec data. The format is recognized by its .sig file.

    Parameters
    ----------
    filePath: string
        Path to the file that should be loaded

    Returns
    -------
    SpectrumClass
        SpectrumClass object of the loaded data
    """
    with open(filePath, 'r') as f:
        data = f.read().split('\n')
    dataType = int(data[1][data[1].index('=') + 1:])
    dataLimits = np.fromstring(data[2][data[2].index('=') + 1:], sep=',')
    dw = (dataLimits[1] - dataLimits[0]) / (dataLimits[2] - 1)
    if 'Time/ms' in data[3]:
        sw = 1.0 / dw * 1000
    elif 'Time/s' in data[3]:
        sw = 1.0 / dw
    totaldata = np.array([])
    if dataType == 1:  # real data?
        for line in data[7:]:
            if line:
                totaldata = np.append(totaldata, float(line))
    if dataType == 2:  # Complex data
        for line in data[7:]:
            if line:
                temp = np.fromstring(line, sep='\t')
                totaldata = np.append(totaldata, temp[0] + 1j * temp[1])
    masterData = sc.Spectrum(totaldata, (filePath, None), [0], [sw], spec=[False])
    masterData.addHistory("Minispec data loaded from " + filePath)
    return masterData

def loadBrukerEPR(filePath):
    """
    Loads Bruker EPR data. The format has both a .par and .spc file.
    Note that ssNake at the moment only has s/Hz axes. In this case,
    1 Hz is the same as 1 Gauss.


    Parameters
    ----------
    filePath: string
        Path to the file that should be loaded

    Returns
    -------
    SpectrumClass
        SpectrumClass object of the loaded data
    """
    with open(filePath + '.par', mode='rb') as f:
        textdata = [row.split() for row in f.read().decode("utf-8", 'backslashreplace').replace('\r', '\n').split('\n')]
    dataIs2D = False
    for row in textdata:
        if len(row) < 2:
            continue
        if row[0] == 'ANZ':
            numOfPoints = int(row[1])
        elif row[0] == 'HSW':
            sweepWidth = float(row[1])
        elif row[0] == 'HCF':
            centerField = float(row[1])
        elif row[0] == 'SSX':
            numXPoints = int(row[1])
            dataIs2D = True
        elif row[0] == 'SSY':
            numYPoints = int(row[1])
            dataIs2D = True
    with open(filePath + '.spc', mode='rb') as f:
        data = np.fromfile(f, np.float32, numOfPoints)
    if dataIs2D:
        data = np.reshape(data, (numYPoints, numXPoints))
        masterData = sc.Spectrum(data, (filePath, None), [centerField, centerField], [sweepWidth, sweepWidth], spec=[False, True], ref=[None,0])
    else:
        masterData = sc.Spectrum(data, (filePath, None), [centerField], [sweepWidth], spec=[True], ref=[0])
    masterData.addHistory("Bruker EPR data loaded from " + filePath)
    return masterData

def loadSiemensIMA(filePath):
    """Load Siemens IMA file

        The Siemens IMA file is a type of dicom file with additional
        Siemens specific fields. It's not a nice format to work with.
        It is a combination of binary and text data. I, Vincent Breukels,
        have little understanding in the file format. Rather it is a
        rewrite of the following source: VeSPA, versatile simulation
        pulses and analysis for magnetic resonance spectroscopy.

    Parameters
    ----------
    filePath: string
        Path to the file that should be loaded

    Returns
    -------
    SpectrumClass
        SpectrumClass object of the loaded data
    """
    import struct
    try:
        import pydicom as pd
    except ImportError:
        raise ImportError("Loading Siemens IMA files requires pydicom")

    ds = pd.dcmread(filePath) #a pydicom structure
    # we're going to look for the following relevant parameters in the csa header
    relevantParameterInts = ('DataPointColumns',)
#                             'Rows',
#                             'Columns',
#                             'NumberOfFrames',)
    relevantParameterFloats = ('RealDwellTime',
                               'ImagingFrequency')
    csaHeader = ds['0029', '1110'].value
    # I assume all relevant header information I need is here. I have not yet
    # encountered a file in which the relevant info. was in '0029','1120'[VB]
    if struct.unpack_from('8s', csaHeader, 0)[0].decode() != 'SV10\4\3\2\1' or struct.unpack_from('I', csaHeader, 12)[0] != 77:
        raise ValueError("IMA file not as expected: wrong first bytes")
    n_elems = struct.unpack_from('I', csaHeader, 8)[0]
    currentIdx = 16
    ParDict = {}
    for i in range(n_elems):
        tagName = scrubber(struct.unpack_from('64s', csaHeader, currentIdx)[0].decode('utf-8', 'ignore'))
        n_items = struct.unpack_from('I', csaHeader, currentIdx + 76)[0]
        checkBit = struct.unpack_from('I', csaHeader, currentIdx + 80)[0]
        currentIdx += 84
        if checkBit not in (77, 205):
            raise ValueError("IMA file not as expected: missing checkBit")
        for idx in range(n_items):
            header = struct.unpack_from('4I', csaHeader, currentIdx)
            if (header[0] != header[1] != header[3]) or header[2] not in [77, 205]:
                raise ValueError("IMA file does not seem to be correct")
            length = header[0]
            if idx == 0:
                data = struct.unpack_from('{0:d}s'.format(length), csaHeader, currentIdx + 16)[0]
            currentIdx += int(np.ceil(length/4.) * 4) + 16
        # Let's see if we got anything I want to keep:
        if tagName in relevantParameterFloats:
            ParDict[tagName] = float(scrubber(data.decode('utf-8', 'ignore')))
        elif tagName in relevantParameterInts:
            ParDict[tagName] = int(scrubber(data.decode('utf-8', 'ignore')))
    # Statement below does not work in python 2.7, as struct_iter does not exist
    #data = np.array([item[0]-1j*item[1] for item in struct.iter_unpack('2f',ds['7fe1','1010'].value)])
    fmtString = str(ParDict['DataPointColumns'] * 2) + 'f'
    dataTuple = struct.unpack(fmtString, ds['7fe1', '1010'].value)
    data = np.array(dataTuple[::2]) - 1j * np.array(dataTuple[1::2])
    # First, I alway assume the data is in the tag 7fe1,1010. I haven't seen anything else
    # Second, I don't understand the logic, but complex conjugate seems to be the correct ones
    # I found this reshape shown below, possibly for 2d or 3d mrsi data, but i dont have an example data to test
    # data.reshape((ParDict['DataPointColumns'],ParDict['Columns'],ParDict['Rows'],ParDict['NumberOfFrames']))
    sw = 1.0 / (ParDict['RealDwellTime'] * 1e-9)
    freq = ParDict['ImagingFrequency'] * 1e6
    masterData = sc.Spectrum(data, filePath, [freq], [sw])
    masterData.addHistory("Siemens IMA data loaded from " + filePath)
    return masterData

def scrubber(item):
    """
    Cleans the input string, returns the string up to the first \0 with
    leading/trailing whitespaces removed

    Parameters
    ----------
    item: string
        The string that is to be cleaned

    Returns
    -------
    string
        Cleaned string
    """
    item = item.split(chr(0))[0]
    return item.strip()

def loadMestreC(filePath):
    """
    Loads MestreC type data. MestreC data ends on .mrc, and is essentially XML data.

    Parameters
    ----------
    filePath: string
        Path to the file that should be loaded

    Returns
    -------
    SpectrumClass
        SpectrumClass object of the loaded data
    """
    import base64
    import xml.etree.ElementTree
    invalid_xml = re.compile(u'[\x00-\x08\x0B-\x0C\x0E-\x1F\x7F]')
    with open(filePath, 'r') as f:
        lines = f.read().split('\n')
    parser = xml.etree.ElementTree.XMLParser()
    for line in lines:
        line, _ = invalid_xml.subn('', line)
        parser.feed(line)
    main = parser.close().find('Spectrum').find('Main')
    dim = int(main.find('Dimensions').text)
    Points = main.find('Values').find('Points').text
    data = base64.b64decode(Points)
    data = np.fromstring(data, dtype='<f')
    data = data[::2] + 1j * data[1::2]
    phaseable = main.find('Phaseable').text
    hyper = np.array([0])
    if phaseable is None: #If phase defined spectrum, else fid
        spec = False
        data = [data]
    elif phaseable == 'f1 ':
        spec = True
        data = np.flipud(data)
        data = [data]
    elif phaseable == 'f1 f2 ':
        spec = True
        data = np.flipud(data)
        hyper = np.array([0, 1])
        data1 = data[:int(len(data)/2)]
        data2 = data[int(len(data)/2):]
        data = [np.real(data2) + 1j*np.real(data1), np.imag(data2) + 1j*np.imag(data1)]
    freq = []
    ref = []
    sw = []
    dFilter = []
    points = []
    for window in main.findall('Window')[:dim]:
        points.append(int(window.find('Points').text))
        freq.append(float(window.find('MHz').text)*1e6)
        axisMax = float(window.find('To').text)
        axisMin = float(window.find('From').text)
        sw.append((axisMax - axisMin) * freq[-1] *1e-6)
        ref.append(freq[-1] * (1 - 1e-6*(axisMax + axisMin)/2))
        dFilter.append(float(window.find('TimeOrigin').text) * 2 * np.pi)
    if dim == 2:
        for i, _ in enumerate(data):
            data[i] = data[i].reshape(*points[-1::-1])
    masterData = sc.Spectrum(hc.HComplexData(np.array(data), hyper), (filePath, None), freq, sw, spec=[spec]*dim, ref=ref, dFilter=dFilter[0])
    return masterData

def loadDMfit(filePath):
    """
    Loads DMfit spectral data.
    The data is assumed to be in the frequency domain with evenly spaced datapoints

    Parameters
    ----------
    filePath: string
        Path to the file that should be loaded

    Returns
    -------
    SpectrumClass
        SpectrumClass object of the loaded data
    """
    with open(filePath, 'r') as f:
        f.readline()
        freqline = f.readline()
        if freqline[:6] == "##freq":
            try:
                freq = float(freqline[6:].lstrip().split()[0]) * 1e6
            except ValueError:
                freq = 0.0
    matrix = np.loadtxt(filePath, dtype=None, delimiter='\t', skiprows=2)
    sw = abs(matrix[0, 0] - matrix[-1, 0]) / (matrix.shape[0] - 1) * matrix.shape[0]
    xaxis = matrix[:, 0]
    data = matrix[:, 1]
    if xaxis[1] < xaxis [0]: # The datapoints are in decreasing order
        xaxis = xaxis[::-1]
        data = data[::-1]
    if freq != 0.0:
        center = xaxis[len(xaxis)//2]
        if center != 0.0:
            ref = freq - center
    masterData = sc.Spectrum(data, (filePath, None), [freq], [sw], spec=[True], ref=[ref], xaxArray=[xaxis])
    masterData.addHistory("DMfit data loaded from " + filePath)
    return masterData<|MERGE_RESOLUTION|>--- conflicted
+++ resolved
@@ -754,11 +754,7 @@
     struct['sw'] = list(spectrum.sw)
     struct['spec'] = list(1.0 * np.array(spectrum.spec))
     struct['wholeEcho'] = list(1.0 * np.array(spectrum.wholeEcho))
-<<<<<<< HEAD
-    struct['ref'] = np.array(spectrum.ref, dtype=np.float64).tolist()
-=======
     struct['ref'] = np.array(spectrum.ref, dtype=float).tolist()
->>>>>>> 00252d94
     struct['history'] = spectrum.history
     struct['metaData'] = spectrum.metaData
     if spectrum.dFilter is not None:
@@ -849,11 +845,7 @@
     struct['sw'] = spectrum.sw
     struct['spec'] = spectrum.spec
     struct['wholeEcho'] = spectrum.wholeEcho
-<<<<<<< HEAD
-    struct['ref'] = np.array(spectrum.ref, dtype=np.float64)
-=======
-    struct['ref'] = np.array(spectrum.ref, dtype=float)
->>>>>>> 00252d94
+    struct['ref'] = np.array(spectrum.ref, dtype=np.float)
     struct['history'] = spectrum.history
     if len(spectrum.xaxArray) == 1:
         struct['xaxArray'] = spectrum.xaxArray

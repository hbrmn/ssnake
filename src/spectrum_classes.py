--- conflicted
+++ resolved
@@ -731,11 +731,7 @@
             phase0 = phases['x']
             phase1 = 0.0
         elif phaseNum == 1:
-<<<<<<< HEAD
-            phases = scipy.optimize.minimize(self.ACMEentropy, [0, 0], (tmp, x), method='Powell')
-=======
-            phases = scipy.optimize.minimize(self.ACMEentropy, [0, 0], (tmp, x ), method='Powell',options = {'xtol': AUTOPHASETOL})
->>>>>>> c1b05dbe
+            phases = scipy.optimize.minimize(self.ACMEentropy, [0, 0], (tmp, x), method='Powell', options = {'xtol': AUTOPHASETOL})
             phase0 = phases['x'][0]
             phase1 = phases['x'][1]
         if self.ref[axes] is None:
@@ -2118,29 +2114,6 @@
     def autoPhase(self, phaseNum):
         phases = self.data1D.autoPhase(phaseNum, -1, [0]*(self.ndim()-1), returnPhases=True)
         self.upd()
-<<<<<<< HEAD
-=======
-        hyperView = 0
-        if len(self.data1D[0].shape) > 1:
-            tmp = []
-            for item in self.data1D:
-                tmp.append(item[0])
-        else:
-            tmp = self.data1D
-        if self.spec == 0:
-            tmp = self.fourierLocal(tmp,0, self.axes)
-        x = np.fft.fftshift(np.fft.fftfreq(len(tmp[0]), 1.0 / self.sw)) / self.sw
-        tmp = self.data.hyperReorder(tmp, self.axes)
-        if phaseNum == 0:
-            phases = scipy.optimize.minimize(self.data.ACMEentropy, [0], (tmp, x, False), method='Powell',options = {'xtol': AUTOPHASETOL})
-            phases = [phases['x']]
-        elif phaseNum == 1:
-            phases = scipy.optimize.minimize(self.data.ACMEentropy, [0, 0], (tmp, x ), method='Powell',options = {'xtol': AUTOPHASETOL})
-            phases = phases['x']
-        tmp = self.data.hyperReorder(tmp, self.axes)
-        if self.spec == 0:
-                tmp = self.fourierLocal(tmp,1, self.axes)
->>>>>>> c1b05dbe
         return phases
 
     def directAutoPhase(self, phaseNum):

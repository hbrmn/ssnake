#!/usr/bin/env python

# Copyright 2016 - 2017 Bas van Meerten and Wouter Franssen

# This file is part of ssNake.
#
# ssNake is free software: you can redistribute it and/or modify
# it under the terms of the GNU General Public License as published by
# the Free Software Foundation, either version 3 of the License, or
# (at your option) any later version.
#
# ssNake is distributed in the hope that it will be useful,
# but WITHOUT ANY WARRANTY; without even the implied warranty of
# MERCHANTABILITY or FITNESS FOR A PARTICULAR PURPOSE.  See the
# GNU General Public License for more details.
#
# You should have received a copy of the GNU General Public License
# along with ssNake. If not, see <http://www.gnu.org/licenses/>.

import numpy as np
import scipy.optimize
import copy
from mpl_toolkits.mplot3d import proj3d
from six import string_types
from spectrumFrame import Plot1DFrame
from safeEval import safeEval
from nus import ffm, clean, ist
import multiprocessing
from matplotlib.pyplot import get_cmap
import matplotlib
import matplotlib._cntr as cntr
import matplotlib.collections as mcoll
import reimplement as reim
import functions as func

COLORMAPLIST = ['seismic', 'BrBG', 'bwr', 'coolwarm', 'PiYG', 'PRGn', 'PuOr',
                'RdBu', 'RdGy', 'RdYlBu', 'RdYlGn', 'Spectral', 'rainbow', 'jet']
COLORCYCLE = list(matplotlib.rcParams['axes.prop_cycle'])
COLORCONVERTER = matplotlib.colors.ColorConverter()

#########################################################################
# the generic data class


class Spectrum(object):

    def __init__(self, name, data, filePath, freq, sw, spec=None, wholeEcho=None, hyper = None, ref=None, xaxArray=None, history=None, msgHandler=None):
        self.name = name
        if isinstance(data, (list)):
            self.data = []
            for item in data:
                self.data.append(np.array(item, dtype=complex))
        else:
            self.data = [np.array(data, dtype=complex)]  # data of dimension dim
        if hyper is None:
            self.hyper = [] #Holds the axes where hypercomplex data exists
        else:
            self.hyper = hyper
        self.filePath = filePath
        self.freq = np.array(freq)  # array of center frequency (length is dim, MHz)
        self.sw = sw  # array of sweepwidths
        self.noUndo = False
        # Contour settings
        self.contourSign = 0  # Both by default
        self.contourType = 0  # Linear contour by default
        self.numLevels = 20
        self.minLevels = 0.1
        self.maxLevels = 1
        self.multiValue = 1.5
        self.projTop = 0
        self.projRight = 0
        self.projLimitsBool = False
        self.projLimits = [None, None, None, None]
        #---------------
        if spec is None:
            self.spec = [0] * self.data.ndim
        else:
            self.spec = spec  # int array of length dim where 0 = time domain, 1 = complex spectral
        if wholeEcho is None:
            self.wholeEcho = [False] * self.data[0].ndim
        else:
            self.wholeEcho = wholeEcho  # boolean array of length dim where True indicates a full Echo
        if ref is None:
            self.ref = np.array(self.data[0].ndim * [None])
        else:
            self.ref = np.array(ref, dtype=object)
        if xaxArray is None:
            self.xaxArray = [[] for i in range(self.data[0].ndim)]
            self.resetXax()
        else:
            self.xaxArray = xaxArray
        if history is None:
            self.history = []  # list of strings describing all performed operations
        else:
            self.history = history
        self.msgHandler = msgHandler

    def dispMsg(self, msg):
        if self.msgHandler is None:
            print(msg)
        else:
            self.msgHandler(msg)

    def rename(self, name):
        self.name = name

    def getHistory(self):
        return "\n".join(self.history)

    def addHistory(self, msg):
        self.history.append(msg)

    def removeFromHistory(self, num):
        for i in range(num):
            if len(self.history) > 0:
                val = self.history.pop()
        return val

    def checkAxes(self, axes):
        if axes < 0:
            axes = axes + self.data[0].ndim
        if not (0 <= axes < self.data[0].ndim):
            self.dispMsg('Not a valid axes')
            return None
        return axes

    def resetXax(self, axes=None):
        if axes is not None:
            axes = self.checkAxes(axes)
            if axes is None:
                return None
            val = [axes]
        else:
            val = range(self.data[0].ndim)
        for i in val:
            if self.spec[i] == 0:
                self.xaxArray[i] = np.arange(self.data[0].shape[i]) / (self.sw[i])
            elif self.spec[i] == 1:
                self.xaxArray[i] = np.fft.fftshift(np.fft.fftfreq(self.data[0].shape[i], 1.0 / self.sw[i]))
                if self.ref[i] is not None:
                    self.xaxArray[i] += self.freq[i] - self.ref[i]

    def setXax(self, xax, axes):
        axes = self.checkAxes(axes)
        if axes is None:
            return None
        if len(xax) != self.data[0].shape[axes]:
            self.dispMsg("Length of new x-axis does not match length of the data")
            return None
        oldXax = self.xaxArray[axes]
        self.xaxArray[axes] = xax
        self.addHistory("X-axes of dimension " + str(axes + 1) + " was set to " + str(xax).replace('\n', ''))
        if self.noUndo:
            return None
        else:
            return lambda self: self.setXax(oldXax, axes)

    def insert(self, data, pos, axes, dataImag=None):
        axes = self.checkAxes(axes)
        if axes is None:
            return None
        for index in range(len(self.data)):
            data = np.array(data[index]) 
            if dataImag is not None:
                data += 1j * np.array(dataImag[index])
            oldSize = self.data[index].shape[axes]
            self.data[index] = np.insert(self.data[index], [pos], data, axis=axes)
        self.resetXax(axes)
        self.addHistory("Inserted " + str(self.data[0].shape[axes] - oldSize) + " datapoints in dimension " + str(axes + 1) + " at position " + str(pos))
        if self.noUndo:
            return None
        else:
            return lambda self: self.remove(range(pos, pos + data.shape[axes]), axes)

    def remove(self, pos, axes):
        axes = self.checkAxes(axes)
        if axes is None:
            return None
        if not self.noUndo:
            copyData = copy.deepcopy(self)
<<<<<<< HEAD
            returnValue = lambda self: self.restoreData(copyData, lambda self: self.remove(pos, axes))
        tmpdata = []
        for index in range(len(self.data)):
            tmpdata.append(np.delete(self.data[index], pos, axes))
        if (np.array(tmpdata[0].shape) != 0).all():
=======
        tmpdata = np.delete(self.data, pos, axes)
        if (np.array(tmpdata.shape) != 0).all():
>>>>>>> 4cdf4be8
            self.data = tmpdata
            self.xaxArray[axes] = np.delete(self.xaxArray[axes], pos)
            try:
                length = len(pos)
            except Exception:
                length = 1
            self.addHistory("Removed " + str(length) + " datapoints from dimension " + str(axes + 1) + " at position " + str(pos))
            if self.noUndo:
                return None
            else:
                return lambda self: self.restoreData(copyData, lambda self: self.remove(pos, axes))
        else:
            self.dispMsg('Cannot delete all data')
            return None

    def add(self, data, dataImag= None, select=slice(None)):
        if isinstance(select, string_types):
            select = safeEval(select)
        try:
            for index in range(len(self.data)):
                if dataImag is not None:
                    data[index] = np.array(data[index]) + 1j * np.array(dataImag[index])
                self.data[index][select] = self.data[index][select] + data[index]
        except ValueError as error:
            self.dispMsg(str(error))
            return None
        self.addHistory("Added to data[" + str(select) + "]")
        if self.noUndo:
            return None
        else:
            return lambda self: self.subtract(data, select=select)

    def subtract(self, data, dataImag=None, select=slice(None)):
        if isinstance(select, string_types):
            select = safeEval(select)
        try:
            for index in range(len(self.data)):
                if dataImag is not None:
                    data[index] = np.array(data[index]) + 1j * np.array(dataImag[index])
                self.data[index][select] = self.data[index][select] - data[index]
        except ValueError as error:
            self.dispMsg(str(error))
            return None
        self.addHistory("Subtracted from data[" + str(select) + "]")
        if self.noUndo:
            return None
        else:
            return lambda self: self.add(data, select=select)
<<<<<<< HEAD
    
    def multiplySpec(self, data, dataImag=None, select=slice(None)):
=======

    def multiplySpec(self, data, dataImag=0, select=slice(None)):
>>>>>>> 4cdf4be8
        if isinstance(select, string_types):
            select = safeEval(select)
        try:
            for index in range(len(self.data)):
                if dataImag is not None:
                    data[index] = np.array(data[index]) + 1j * np.array(dataImag[index])
                self.data[index][select] = self.data[index][select] * data[index]
        except ValueError as error:
            self.dispMsg(str(error))
            return None
        self.addHistory("Multiplied with data[" + str(select) + "]")
        if self.noUndo:
            return None
        else:
            return lambda self: self.divideSpec(data, select=select)

    def divideSpec(self, data, dataImag=None, select=slice(None)):
        if isinstance(select, string_types):
            select = safeEval(select)
        try:
            for index in range(len(self.data)):
                if dataImag is not None:
                    data[index] = np.array(data[index]) + 1j * np.array(dataImag[index])
                self.data[index][select] = self.data[index][select] / data[index]
        except ValueError as error:
            self.dispMsg(str(error))
            return None
        self.addHistory("Divided by data[" + str(select) + "]")
        if self.noUndo:
            return None
        else:
            return lambda self: self.multiplySpec(data, select=select)

    def multiply(self, mult, axes, multImag=0, select=slice(None)):
        if isinstance(select, string_types):
            select = safeEval(select)
        axes = self.checkAxes(axes)
        if axes is None:
            return None
        try:
            mult = np.array(mult) + 1j * np.array(multImag)
            if not self.noUndo:
                copyData = copy.deepcopy(self)
<<<<<<< HEAD
                returnValue = lambda self: self.restoreData(copyData, lambda self: self.multiply(mult, axes, select=select))
            for index in range(len(self.data)):
                self.data[index][select] = np.apply_along_axis(np.multiply, axes, self.data[index], mult)[select]
=======
            self.data[select] = np.apply_along_axis(np.multiply, axes, self.data, mult)[select]
>>>>>>> 4cdf4be8
        except ValueError as error:
            self.dispMsg('Multiply: ' + str(error))
            return None
        self.addHistory("Multiplied dimension " + str(axes + 1) + " of data[" + str(select) + "]: " + str(mult).replace('\n', ''))
        if self.noUndo:
            return None
        else:
            return lambda self: self.restoreData(copyData, lambda self: self.multiply(mult, axes, select=select))

    def baselineCorrection(self, baseline, axes, baselineImag=0, select=slice(None)):
        if isinstance(select, string_types):
            select = safeEval(select)
        axes = self.checkAxes(axes)
        if axes is None:
            return None
        try:
            baseline = np.array(baseline) + 1j * np.array(baselineImag)
            baselinetmp = baseline.reshape((1, ) * axes + (self.data[0].shape[axes], ) + (1, ) * (self.data[0].ndim - axes - 1))
            for index in range(len(self.data)):
                self.data[index][select] = self.data[index][select] - baselinetmp
        except ValueError as error:
            self.dispMsg(str(error))
            return None
        self.addHistory("Baseline corrected dimension " + str(axes + 1) + " of data[" + str(select) + "]")
        return lambda self: self.baselineCorrection(-baseline, axes, select=select)

    def concatenate(self, axes):
        axes = self.checkAxes(axes)
        if axes is None:
            return None
        splitVal = self.data[0].shape[axes]
        try:
            for index in range(len(self.data)):
                self.data[index] = np.concatenate(self.data[index], axis=axes)
        except ValueError as error:
            self.dispMsg(str(error))
            return None

        self.data, self.hyper = self.deleteHyper(axes,self.data,self.hyper) #Remove hypercomplex along the axis to be removed

        for i in range(len(self.hyper)):
            if self.hyper[i] > axes:
                self.hyper[i] += -1
        self.freq = np.delete(self.freq, axes)
        self.sw = np.delete(self.sw, axes)
        self.spec = np.delete(self.spec, axes)
        self.wholeEcho = np.delete(self.wholeEcho, axes)
        self.ref = np.delete(self.ref, axes)
        del self.xaxArray[0]
        # self.resetXax(axes)
        self.resetXax()
        self.addHistory("Concatenated dimension " + str(axes + 1))
        if self.noUndo:
            return None
        else:
            return lambda self: self.split(splitVal, axes)

    def split(self, sections, axes):
        axes = self.checkAxes(axes)
        if axes is None:
            return None
        try:
            for index in range(len(self.data)):
                self.data[index] = np.array(np.split(self.data[index], sections, axis=axes))
        except ValueError as error:
            self.dispMsg('Split: ' + str(error))
            return None
        self.freq = np.insert(self.freq, 0, self.freq[axes])
        self.sw = np.insert(self.sw, 0, self.sw[axes])
        self.spec = np.insert(self.spec, 0, self.spec[axes])
        self.wholeEcho = np.insert(self.wholeEcho, 0, self.wholeEcho[axes])
        self.ref = np.insert(self.ref, 0, self.ref[axes])
        self.hyper = [x + 1 for x in self.hyper] #New dim always the new D1. All hyper values must be increased by 1
        self.xaxArray.insert(0, [])
        self.resetXax(0)
        self.resetXax(axes + 1)
        self.addHistory("Split dimension " + str(axes + 1) + " into " + str(sections) + " sections")
        if self.noUndo:
            return None
        else:
            return lambda self: self.concatenate(axes)

    def real(self):
        if not self.noUndo:
            copyData = copy.deepcopy(self)
<<<<<<< HEAD
            returnValue = lambda self: self.restoreData(copyData, lambda self: self.real())
        for index in range(len(self.data)):
            self.data[index] = np.real(self.data[index])
=======
        self.data = np.real(self.data)
>>>>>>> 4cdf4be8
        self.addHistory("Real")
        if self.noUndo:
            return None
        else:
            return lambda self: self.restoreData(copyData, lambda self: self.real())

    def imag(self):
        if not self.noUndo:
            copyData = copy.deepcopy(self)
<<<<<<< HEAD
            returnValue = lambda self: self.restoreData(copyData, lambda self: self.imag())
        for index in range(len(self.data)):
            self.data[index] = np.imag(self.data[index])
=======
        self.data = np.imag(self.data)
>>>>>>> 4cdf4be8
        self.addHistory("Imaginary")
        if self.noUndo:
            return None
        else:
            return lambda self: self.restoreData(copyData, lambda self: self.imag())

    def abs(self):
        if not self.noUndo:
            copyData = copy.deepcopy(self)
<<<<<<< HEAD
            returnValue = lambda self: self.restoreData(copyData, lambda self: self.abs())
        for index in range(len(self.data)):
            self.data[index] = np.abs(self.data[index])
        self.addHistory("Absolute")
        return returnValue
    
    def conj(self,axes):
=======
        self.data = np.abs(self.data)
        self.addHistory("Absolute")
>>>>>>> 4cdf4be8
        if self.noUndo:
            return None
        else:
<<<<<<< HEAD
            copyData = copy.deepcopy(self)
            returnValue = lambda self: self.conj(axes)

        self.data = self.hyperReorder(self.data, axes)
        for index in range(len(self.data)):
            self.data[index] = np.conj(self.data[index])
        self.data = self.hyperReorder(self.data, axes)
        self.addHistory("Complex conjugate dimension " + str(axes))
        return returnValue
    
=======
            return lambda self: self.restoreData(copyData, lambda self: self.abs())

    def conj(self):
        self.data = np.conj(self.data)
        self.addHistory("Complex conjugate")
        if self.noUndo:
            return None
        else:
            return lambda self: self.conj()

>>>>>>> 4cdf4be8
    def states(self, axes):
        axes = self.checkAxes(axes)
        if axes is None:
            return None
        if not self.noUndo:
            copyData = copy.deepcopy(self)
<<<<<<< HEAD
            returnValue = lambda self: self.restoreData(copyData, lambda self: self.states(axes))
        if self.data[0].shape[axes] % 2 != 0:
=======
        if self.data.shape[axes] % 2 != 0:
>>>>>>> 4cdf4be8
            self.dispMsg("States: data has to be even")
            return None
        tmpdata = self.data
        slicing1 = (slice(None), ) * axes + (slice(None, None, 2), ) + (slice(None), ) * (self.data[0].ndim - 1 - axes)
        slicing2 = (slice(None), ) * axes + (slice(1, None, 2), ) + (slice(None), ) * (self.data[0].ndim - 1 - axes)
        self.data = []
        for index in range(len(tmpdata)):
            #tmp = np.real(tmpdata[index][slicing1]) + 1j * np.real(tmpdata[index][slicing2])
            #tmp2 = np.imag(tmpdata[index][slicing1]) + 1j * np.imag(tmpdata[index][slicing2])
            tmp = np.real(tmpdata[index][slicing1]) + 1j * np.imag(tmpdata[index][slicing1])
            tmp2 = np.real(tmpdata[index][slicing2]) + 1j * np.imag(tmpdata[index][slicing2])
            self.data.append(tmp)
            self.data.append(tmp2)
        self.hyper.append(axes)
        self.resetXax(axes)
        self.addHistory("States conversion on dimension " + str(axes + 1))
        if self.noUndo:
            return None
        else:
            return lambda self: self.restoreData(copyData, lambda self: self.states(axes))

    def statesTPPI(self, axes):
        axes = self.checkAxes(axes)
        if axes is None:
            return None
        if not self.noUndo:
            copyData = copy.deepcopy(self)
<<<<<<< HEAD
            returnValue = lambda self: self.restoreData(copyData, lambda self: self.statesTPPI(axes))
        if self.data[0].shape[axes] % 2 != 0:
=======
        if self.data.shape[axes] % 2 != 0:
>>>>>>> 4cdf4be8
            self.dispMsg("States-TPPI: data has to be even")
            return None
        tmpdata = self.data
        slicing1 = (slice(None), ) * axes + (slice(None, None, 2), ) + (slice(None), ) * (self.data[0].ndim - 1 - axes)
        slicing2 = (slice(None), ) * axes + (slice(1, None, 2), ) + (slice(None), ) * (self.data[0].ndim - 1 - axes)
        self.data = []
        for index in range(len(tmpdata)):
            #tmp = np.real(tmpdata[index][slicing1]) + 1j * np.real(tmpdata[index][slicing2])
            #tmp[slicing2] = -1 * tmp[slicing2]
            #tmp2 = np.imag(tmpdata[index][slicing1]) + 1j * np.imag(tmpdata[index][slicing2])
            #tmp2[slicing2] = -1 * tmp2[slicing2]
            tmp = np.real(tmpdata[index][slicing1]) + 1j * np.imag(tmpdata[index][slicing1])
            tmp[slicing2] = -1 * tmp[slicing2]
            tmp2 = np.real(tmpdata[index][slicing2]) + 1j * np.imag(tmpdata[index][slicing2])
            tmp2[slicing2] = -1 * tmp2[slicing2]
            self.data.append(tmp)
            self.data.append(tmp2)
        self.hyper.append(axes)
        self.resetXax(axes)
        self.addHistory("States-TPPI conversion on dimension " + str(axes + 1))
        if self.noUndo:
            return None
        else:
            return lambda self: self.restoreData(copyData, lambda self: self.statesTPPI(axes))

    def echoAntiEcho(self, axes):
        axes = self.checkAxes(axes)
        if axes is None:
            return None
        if not self.noUndo:
            copyData = copy.deepcopy(self)
<<<<<<< HEAD
            returnValue = lambda self: self.restoreData(copyData, lambda self: self.echoAntiEcho(axes))
        if self.data[0].shape[axes] % 2 != 0:
=======
        if self.data.shape[axes] % 2 != 0:
>>>>>>> 4cdf4be8
            self.dispMsg("Echo-antiecho: data has to be even")
            return None
        tmpdata = self.data
        slicing1 = (slice(None), ) * axes + (slice(None, None, 2), ) + (slice(None), ) * (self.data[0].ndim - 1 - axes)
        slicing2 = (slice(None), ) * axes + (slice(1, None, 2), ) + (slice(None), ) * (self.data[0].ndim - 1 - axes)
        self.data = []
        for index in range(len(tmpdata)):
            #tmp1 = np.real(tmpdata[index][slicing1] + tmpdata[index][slicing2]) - 1j * np.imag(tmpdata[index][slicing1] - tmpdata[index][slicing2])
            #tmp2 = np.real(tmpdata[index][slicing1] - tmpdata[index][slicing2]) + 1j * np.imag(tmpdata[index][slicing1] + tmpdata[index][slicing2])
            tmp1 = np.real(tmpdata[index][slicing1] + tmpdata[index][slicing2]) + 1j * np.imag(tmpdata[index][slicing1] + tmpdata[index][slicing2])
            tmp2 =  - np.imag(tmpdata[index][slicing1] - tmpdata[index][slicing2]) + 1j * np.real(tmpdata[index][slicing1] - tmpdata[index][slicing2])
            

            self.data.append(tmp1)
            self.data.append(tmp2)
        self.hyper.append(axes)
        self.resetXax(axes)
        self.addHistory("Echo-antiecho conversion on dimension " + str(axes + 1))
        if noUndo:
            return None
        else:
            return lambda self: self.restoreData(copyData, lambda self: self.echoAntiEcho(axes))

    def subtractAvg(self, pos1, pos2, axes):
        axes = self.checkAxes(axes)
        if axes is None:
            return None
        if not (0 <= pos1 <= self.data[0].shape[axes]):
            self.dispMsg("Indices not within range")
            return None
        if not (0 <= pos2 <= self.data[0].shape[axes]):
            self.dispMsg("Indices not within range")
            return None
        if pos1 == pos2:
            self.dispMsg("Indices cannot be equal")
            return None
        minPos = min(pos1, pos2)
        maxPos = max(pos1, pos2)
        slicing = (slice(None), ) * axes + (slice(minPos, maxPos), ) + (slice(None), ) * (self.data[0].ndim - 1 - axes)
        for index in range(len(self.data)):
            averages = np.mean(self.data[index][slicing], axis=axes, keepdims=True)
            self.data[index] -= averages
        self.addHistory("Subtracted average determined between " + str(pos1) + " and " + str(pos2) + " of dimension " + str(axes + 1))
        if self.noUndo:
            return None
        else:
            return lambda self: self.add(averages)

    def matrixManip(self, pos1, pos2, axes, which):
        axes = self.checkAxes(axes)
        if axes is None:
            return None
        if isinstance(pos1, int):
            pos1 = np.array([pos1])
            pos2 = np.array([pos2])
        if len(pos1) != len(pos2):
            self.dispMsg("Length of the two arrays is not equal")
            return None
        if not self.noUndo:
            copyData = copy.deepcopy(self)
<<<<<<< HEAD
            returnValue = lambda self: self.restoreData(copyData, lambda self: self.matrixManip(pos1, pos2, axes, which))
        tmpdata = [() for x in range(2**len(self.hyper))]
=======
        tmpdata = ()
>>>>>>> 4cdf4be8
        if len(pos1) == 1:
            keepdims = False
        else:
            keepdims = True
        for i in range(len(pos1)):
            if not (0 <= pos1[i] <= self.data[0].shape[axes]):
                self.dispMsg("Indices not within range")
                return None
            if not (0 <= pos2[i] <= self.data[0].shape[axes]):
                self.dispMsg("Indices not within range")
                return None
            if pos1[i] == pos2[i]:
                self.dispMsg("Indices cannot be equal")
                return None
            minPos = min(pos1[i], pos2[i])
            maxPos = max(pos1[i], pos2[i])
            slicing = (slice(None), ) * axes + (slice(minPos, maxPos), ) + (slice(None), ) * (self.data[0].ndim - 1 - axes)
            for index in range(len(self.data)):
                if which == 0:
                    if self.spec[axes] == 0:
                        tmpdata[index] += (np.sum(self.data[index][slicing], axis=axes, keepdims=keepdims) / self.sw[axes], )
                    else:
                        tmpdata[index] += (np.sum(self.data[index][slicing], axis=axes, keepdims=keepdims) * self.sw[axes] / (1.0 * self.data[0].shape[axes]), )
                elif which == 5:
                    tmpdata[index] += (np.sum(self.data[index][slicing], axis=axes, keepdims=keepdims), )
                elif which == 1:
                    tmpdata[index] += (np.amax(self.data[index][slicing], axis=axes, keepdims=keepdims), )
                elif which == 2:
                    tmpdata[index] += (np.amin(self.data[index][slicing], axis=axes, keepdims=keepdims), )
                elif which == 3:
                    maxArgPos = np.argmax(np.real(self.data[index][slicing]), axis=axes)
                    tmpmaxPos = maxArgPos.flatten()
                    tmp = self.xaxArray[axes][slice(minPos, maxPos)][tmpmaxPos].reshape(maxArgPos.shape)
                    if keepdims:
                        tmpdata[index] += (np.expand_dims(tmp, axes), )
                    else:
                        tmpdata[index] += (tmp, )
                elif which == 4:
                    minArgPos = np.argmin(np.real(self.data[index][slicing]), axis=axes)
                    tmpminPos = minArgPos.flatten()
                    tmp = self.xaxArray[axes][slice(minPos, maxPos)][tmpminPos].reshape(minArgPos.shape)
                    if keepdims:
                        tmpdata[index] += (np.expand_dims(tmp, axes), )
                    else:
                        tmpdata[index] += (tmp, )
                elif which == 6:
                    tmpdata[index] += (np.mean(self.data[index][slicing], axis=axes, keepdims=keepdims), )
        if which == 0:
            self.addHistory("Integrate between " + str(pos1) + " and " + str(pos2) + " of dimension " + str(axes + 1))
        elif which == 5:
            self.addHistory("Sum between " + str(pos1) + " and " + str(pos2) + " of dimension " + str(axes + 1))
        elif which == 1:
            self.addHistory("Maximum between " + str(pos1) + " and " + str(pos2) + " of dimension " + str(axes + 1))
        elif which == 2:
            self.addHistory("Minimum between " + str(pos1) + " and " + str(pos2) + " of dimension " + str(axes + 1))
        elif which == 3:
            self.addHistory("Maximum position between " + str(pos1) + " and " + str(pos2) + " of dimension " + str(axes + 1))
        elif which == 4:
            self.addHistory("Minimum position between " + str(pos1) + " and " + str(pos2) + " of dimension " + str(axes + 1))
        elif which == 6:
            self.addHistory("Average between " + str(pos1) + " and " + str(pos2) + " of dimension " + str(axes + 1))

        #Remove hyper along this dim if necessary
        if keepdims ==  False and axes in self.hyper:
            tmpdata , self.hyper = self.deleteHyper(axes,tmpdata,self.hyper)
            #Correct hyper for missing dim 
            for i in range(len(self.hyper)):
                if self.hyper[i] > axes:
                    self.hyper[i] += -1

        if len(tmpdata[0]) == 1:
            if self.data[0].ndim == 1:
                self.data = []
                for index in range(len(tmpdata)):
                    self.data.append(tmpdata[index][0])
                self.resetXax(axes)
            else:
                self.data = []
                for index in range(len(tmpdata)):
                    self.data.append(tmpdata[index][0])
                self.freq = np.delete(self.freq, axes)
                self.ref = np.delete(self.ref, axes)
                self.sw = np.delete(self.sw, axes)
                self.spec = np.delete(self.spec, axes)
                self.wholeEcho = np.delete(self.wholeEcho, axes)
                del self.xaxArray[axes]
        else:
            self.data = []
            for index in range(len(tmpdata)):
                self.data.append(np.concatenate(tmpdata[index], axis=axes))
            self.resetXax(axes)
<<<<<<< HEAD

        return returnValue
=======
        if self.noUndo:
            return None
        else:
            return lambda self: self.restoreData(copyData, lambda self: self.matrixManip(pos1, pos2, axes, which))
>>>>>>> 4cdf4be8

    def matrixManipNew(self, pos1, pos2, axes, which):
        axes = self.checkAxes(axes)
        if axes is None:
            return None
        if isinstance(pos1, int):
            pos1 = np.array([pos1])
            pos2 = np.array([pos2])
        if len(pos1) != len(pos2):
            self.dispMsg("Length of the two arrays is not equal")
            return None
        tmpdata = [() for x in range(2**len(self.hyper))]
        if len(pos1) == 1:
            keepdims = False
        else:
            keepdims = True
        for i in range(len(pos1)):
            if not (0 <= pos1[i] <= self.data[0].shape[axes]):
                self.dispMsg("Indices not within range")
                return None
            if not (0 <= pos2[i] <= self.data[0].shape[axes]):
                self.dispMsg("Indices not within range")
                return None
            if pos1[i] == pos2[i]:
                self.dispMsg("Indices cannot be equal")
                return None
            minPos = min(pos1[i], pos2[i])
            maxPos = max(pos1[i], pos2[i])
            slicing = (slice(None), ) * axes + (slice(minPos, maxPos), ) + (slice(None), ) * (self.data[0].ndim - 1 - axes)
            for index in range(len(self.data)):
                if which == 0:
                    if self.spec[axes] == 0:
                        tmpdata[index] += (np.sum(self.data[index][slicing], axis=axes, keepdims=keepdims) / self.sw[axes], )
                    else:
                        tmpdata[index] += (np.sum(self.data[index][slicing], axis=axes, keepdims=keepdims) * self.sw[axes] / (1.0 * self.data[0].shape[axes]), )
                elif which == 5:
                    tmpdata[index] += (np.sum(self.data[index][slicing], axis=axes, keepdims=keepdims), )
                elif which == 1:
                    tmpdata[index] += (np.amax(self.data[index][slicing], axis=axes, keepdims=keepdims), )
                elif which == 2:
                    tmpdata[index] += (np.amin(self.data[index][slicing], axis=axes, keepdims=keepdims), )
                elif which == 3:
                    maxArgPos = np.argmax(np.real(self.data[index][slicing]), axis=axes)
                    tmpmaxPos = maxArgPos.flatten()
                    tmp = self.xaxArray[axes][slice(minPos, maxPos)][tmpmaxPos].reshape(maxArgPos.shape)
                    if keepdims:
                        tmpdata[index] += (np.expand_dims(tmp, axes), )
                    else:
                        tmpdata[index] += (tmp, )
                elif which == 4:
                    minArgPos = np.argmin(np.real(self.data[index][slicing]), axis=axes)
                    tmpminPos = minArgPos.flatten()
                    tmp = self.xaxArray[axes][slice(minPos, maxPos)][tmpminPos].reshape(minArgPos.shape)
                    if keepdims:
                        tmpdata += (np.expand_dims(tmp, axes), )
                    else:
                        tmpdata += (tmp, )
                elif which == 6:
                    tmpdata[index] += (np.mean(self.data[index][slicing], axis=axes, keepdims=keepdims), )



        #Remove hyper along this dim if necessary
        tmphyper = copy.deepcopy(self.hyper)
        if keepdims ==  False and axes in self.hyper:
            tmpdata, tmphyper = self.deleteHyper(axes,tmpdata, tmphyper)
            #Correct hyper for missing dim 
            for i in range(len(tmphyper)):
                if tmphyper[i] > axes:
                    tmphyper[i] += -1

        if len(tmpdata[0]) == 1:
            if self.data[0].ndim == 1:
                for index in range(len(tmpdata)):
                    tmpdata[index] = np.array([tmpdata[index][0]])
                newSpec = Spectrum(self.name,
                                   tmpdata,
                                   self.filePath,
                                   copy.deepcopy(self.freq),
                                   copy.deepcopy(self.sw),
                                   copy.deepcopy(self.spec),
                                   copy.deepcopy(self.wholeEcho),
                                   tmphyper,
                                   copy.deepcopy(self.ref),
                                   copy.deepcopy(self.xaxArray),
                                   copy.deepcopy(self.history),
                                   self.msgHandler)
                newSpec.resetXax(axes)
            else:
                tmpXax = copy.deepcopy(self.xaxArray)
                del tmpXax[axes]
                for index in range(len(tmpdata)):
                    tmpdata[index] = tmpdata[index][0]
                newSpec = Spectrum(self.name,
                                   tmpdata,
                                   self.filePath,
                                   copy.deepcopy(np.delete(self.freq, axes)),
                                   copy.deepcopy(np.delete(self.sw, axes)),
                                   copy.deepcopy(np.delete(self.spec, axes)),
                                   copy.deepcopy(np.delete(self.wholeEcho, axes)),
                                   tmphyper,
                                   copy.deepcopy(np.delete(self.ref, axes)),
                                   tmpXax,
                                   copy.deepcopy(self.history),
                                   self.msgHandler)
        else:
            for index in range(len(tmpdata)):
                tmpdata[index] = np.concatenate(tmpdata[index], axis=axes)

            newSpec = Spectrum(self.name,
                               tmpdata,
                               self.filePath,
                               copy.deepcopy(self.freq),
                               copy.deepcopy(self.sw),
                               copy.deepcopy(self.spec),
                               copy.deepcopy(self.wholeEcho),
                               tmphyper,
                               copy.deepcopy(self.ref),
                               copy.deepcopy(self.xaxArray),
                               copy.deepcopy(self.history),
                               self.msgHandler)
            newSpec.resetXax(axes)
        if which == 0:
            newSpec.addHistory("Integrate between " + str(pos1) + " and " + str(pos2) + " of dimension " + str(axes + 1))
        elif which == 5:
            newSpec.addHistory("Sum between " + str(pos1) + " and " + str(pos2) + " of dimension " + str(axes + 1))
        elif which == 1:
            newSpec.addHistory("Maximum between " + str(pos1) + " and " + str(pos2) + " of dimension " + str(axes + 1))
        elif which == 2:
            newSpec.addHistory("Minimum between " + str(pos1) + " and " + str(pos2) + " of dimension " + str(axes + 1))
        elif which == 3:
            newSpec.addHistory("Maximum position between " + str(pos1) + " and " + str(pos2) + " of dimension " + str(axes + 1))
        elif which == 4:
            newSpec.addHistory("Minimum position between " + str(pos1) + " and " + str(pos2) + " of dimension " + str(axes + 1))
        elif which == 6:
            newSpec.addHistory("Average between " + str(pos1) + " and " + str(pos2) + " of dimension " + str(axes + 1))
        return newSpec

    def getRegion(self, pos1, pos2, axes):
        axes = self.checkAxes(axes)
        if axes is None:
            return None
        if not self.noUndo:
            copyData = copy.deepcopy(self)
        minPos = min(pos1, pos2)
        maxPos = max(pos1, pos2)
        slicing = (slice(None), ) * axes + (slice(minPos, maxPos), ) + (slice(None), ) * (self.data[0].ndim - 1 - axes)
        if self.spec[axes] == 1:
            oldFxax = self.xaxArray[axes][slice(minPos, maxPos)][0]
            self.sw[axes] = self.sw[axes] * (maxPos - minPos) / (1.0 * self.data[0].shape[axes])
        for index in range(len(self.data)):
            self.data[index] = self.data[index][slicing]
        if self.spec[axes] == 1:
            newFxax = np.fft.fftshift(np.fft.fftfreq(self.data[0].shape[axes], 1.0 / self.sw[axes]))[0]
            if self.ref[axes] is None:
                self.ref[axes] = self.freq[axes]
            self.freq[axes] = self.ref[axes] - newFxax + oldFxax
        self.resetXax(axes)
        self.addHistory("Extracted part between " + str(minPos) + " and " + str(maxPos) + " of dimension " + str(axes + 1))
<<<<<<< HEAD
        print('return',returnValue)
        return returnValue
=======
        if self.noUndo:
            return None
        else:
            return lambda self: self.restoreData(copyData, lambda self: self.getRegion(axes, pos1, pos2))
>>>>>>> 4cdf4be8

    def getRegionNew(self, pos1, pos2, axes):
        axes = self.checkAxes(axes)
        if axes is None:
            return None
        minPos = min(pos1, pos2)
        maxPos = max(pos1, pos2)
        slicing = (slice(None), ) * axes + (slice(minPos, maxPos), ) + (slice(None), ) * (self.data.ndim - 1 - axes)
        tmpsw = copy.deepcopy(self.sw)
        tmpfreq = copy.deepcopy(self.freq)
        tmpref = copy.deepcopy(self.ref)
        if self.spec[axes] == 1:
            oldFxax = self.xaxArray[axes][slice(minPos, maxPos)][0]
            tmpsw[axes] = tmpsw[axes] * (maxPos - minPos) / (1.0 * self.data.shape[axes])
        tmpdata = self.data[slicing]
        if self.spec[axes] == 1:
            newFxax = np.fft.fftshift(np.fft.fftfreq(tmpdata.shape[axes], 1.0 / tmpsw[axes]))[0]
            if tmpref[axes] is None:
                tmpref[axes] = tmpfreq[axes]
            tmpfreq[axes] = tmpref[axes] - newFxax + oldFxax
        newSpec = Spectrum(self.name,
                           tmpdata,
                           self.filePath,
                           tmpfreq,
                           tmpsw,
                           copy.deepcopy(self.spec),
                           copy.deepcopy(self.wholeEcho),
                           tmpref,
                           copy.deepcopy(self.xaxArray),
                           copy.deepcopy(self.history),
                           self.msgHandler)
        newSpec.resetXax(axes)
        newSpec.addHistory("Extracted part between " + str(minPos) + " and " + str(maxPos) + " of dimension " + str(axes + 1))
        return newSpec

    def fiddle(self, refSpec, lb, axes):
        axes = self.checkAxes(axes)
        if axes is None:
            return None
        axLen = self.data[0].shape[axes]
        if len(refSpec) != axLen:
            self.dispMsg("Reference FID does not have the correct length")
            return None
        if not self.noUndo:
            copyData = copy.deepcopy(self)
        tmpSpec = np.fft.ifftshift(np.real(refSpec))
        pos = np.argmax(tmpSpec)
        refFid = np.fft.ifft(tmpSpec)
        if self.spec[axes] > 0:
            self.fourier(axes, tmp=True)
        t = np.arange(axLen) / self.sw[axes]
        idealFid = np.exp(2j * pos * np.pi * np.linspace(0, 1, axLen + 1)[:-1]) * np.exp(-np.pi * lb * t)
        # Make Hilbert transform filter
        h = np.zeros(axLen)
        if axLen % 2 == 0:
            h[0] = h[axLen // 2] = 1
            h[1:axLen // 2] = 2
        else:
            h[0] = 1
            h[1:(axLen + 1) // 2] = 2
        idealFid *= h
        idealFid /= refFid
        idealFid /= np.abs(idealFid[0]) * 2
        for index in range(len(self.data)):
            self.data[index] *= idealFid
        #self.data = np.apply_along_axis(np.multiply, axes, self.data, idealFid)
        if self.spec[axes] > 0:
            self.fourier(axes, tmp=True, inv=True)
        self.addHistory("FIDDLE over dimension " + str(axes + 1))
        if self.noUndo:
            return None
        else:
            return lambda self: self.restoreData(copyData, lambda self: self.fiddle(refSpec, lb, axes))

    def diff(self, axes):
        axes = self.checkAxes(axes)
        if axes is None:
            return None
        if not self.noUndo:
            copyData = copy.deepcopy(self)
<<<<<<< HEAD
            returnValue = lambda self: self.restoreData(copyData, lambda self: self.diff(axes))
        for index in range(len(self.data)):
            self.data[index] = np.diff(self.data[index], axis=axes)
=======
        self.data = np.diff(self.data, axis=axes)
>>>>>>> 4cdf4be8
        self.resetXax(axes)
        self.addHistory("Differences over dimension " + str(axes + 1))
        if self.noUndo:
            return None
        else:
            return lambda self: self.restoreData(copyData, lambda self: self.diff(axes))

    def cumsum(self, axes):
        axes = self.checkAxes(axes)
        if axes is None:
            return None
        if not self.noUndo:
            copyData = copy.deepcopy(self)
<<<<<<< HEAD
            returnValue = lambda self: self.restoreData(copyData, lambda self: self.cumsum(axes))
        for index in range(len(self.data)):
            self.data[index] = np.cumsum(self.data[index], axis=axes)
=======
        self.data = np.cumsum(self.data, axis=axes)
>>>>>>> 4cdf4be8
        self.addHistory("Cumulative sum over dimension " + str(axes + 1))
        if self.noUndo:
            return None
        else:
            return lambda self: self.restoreData(copyData, lambda self: self.cumsum(axes))

    def flipLR(self, axes):
        axes = self.checkAxes(axes)
        if axes is None:
            return None
        slicing = (slice(None), ) * axes + (slice(None, None, -1), ) + (slice(None), ) * (self.data[0].ndim - 1 - axes)
        for index in range(len(self.data)):
            self.data[index] = self.data[index][slicing]
        self.addHistory("Flipped dimension " + str(axes + 1))
        if self.noUndo:
            return None
        else:
            return lambda self: self.flipLR(axes)

    def hilbert(self, axes):
        import scipy.signal
        axes = self.checkAxes(axes)
        if axes is None:
            return None
        if not self.noUndo:
            copyData = copy.deepcopy(self)
<<<<<<< HEAD
            returnValue = lambda self: self.restoreData(copyData, lambda self: self.hilbert(axes))
        self.data = self.hyperReorder(self.data,axes)
        for index in range(len(self.data)):
            self.data[index] = scipy.signal.hilbert(np.real(self.data[index]), axis=axes)
        self.data = self.hyperReorder(self.data,axes)
=======
        self.data = scipy.signal.hilbert(np.real(self.data), axis=axes)
>>>>>>> 4cdf4be8
        self.addHistory("Hilbert transform on dimension " + str(axes + 1))
        if self.noUndo:
            return None
        else:
            return lambda self: self.restoreData(copyData, lambda self: self.hilbert(axes))

    def autoPhase(self, phaseNum, axes, locList):
        axes = self.checkAxes(axes)
        if axes is None:
            return None
<<<<<<< HEAD
        if len(locList) != self.data[0].ndim-1:
=======
        if len(locList) != self.data.ndim - 1:
>>>>>>> 4cdf4be8
            self.dispMsg("Data does not have the correct number of dimensions")
            return None
        if np.any(locList >= np.delete(self.data[0].shape, axes)) or np.any(np.array(locList) < 0):
            self.dispMsg("The location array contains invalid indices")
            return None
        tmp = []
        for item in self.data:
            tmp.append(item[tuple(locList[:axes]) + (slice(None), ) + tuple(locList[axes:])])

        if self.spec[axes] == 0:
                tmp = self.fourierLocal(tmp,0, self.axes)
        x = np.fft.fftshift(np.fft.fftfreq(len(tmp[0]), 1.0 / self.sw[axes])) / self.sw[axes]

        tmp = self.hyperReorder(tmp, axes)
        if phaseNum == 0:
            phases = scipy.optimize.minimize(self.ACMEentropy, [0], (tmp, x, False), method='Powell')
            phase0 = phases['x']
            phase1 = 0.0
        elif phaseNum == 1:
            phases = scipy.optimize.minimize(self.ACMEentropy, [0, 0], (tmp, x ), method='Powell')
            phase0 = phases['x'][0]
            phase1 = phases['x'][1]

        tmp = self.hyperReorder(tmp, axes)

        if self.spec == 0:
                tmp = self.fourierLocal(tmp,1, self.axes)
        if self.ref[axes] is None:
            offset = 0
        else:
            offset = self.freq[axes] - self.ref[axes]
        vector = np.exp(np.fft.fftshift(np.fft.fftfreq(self.data[0].shape[axes], 1.0 / self.sw[axes]) + offset) / self.sw[axes] * phase1 * 1j)
        if self.spec[axes] == 0:
            self.fourier(axes, tmp=True)
        self.data = self.hyperReorder(self.data, axes)
        for index in range(len(self.data)):
            self.data[index] = self.data[index] * np.exp(phase0 * 1j)
            self.data[index] = np.apply_along_axis(np.multiply, axes, self.data[index], vector)
        self.data = self.hyperReorder(self.data, axes)
        if self.spec[axes] == 0:
            self.fourier(axes, tmp=True, inv=True)
        Message = "Autophase: phase0 = " + str(phase0 * 180 / np.pi) + " and phase1 = " + str(phase1 * 180 / np.pi) + " for dimension " + str(axes + 1)
        self.addHistory(Message)
        if self.noUndo:
            return None
        else:
            return lambda self: self.setPhase(-phase0, -phase1, axes)

<<<<<<< HEAD

    def ACMEentropy(self, phaseIn, data, x, phaseAll=True):
        hyperView = 0 #Temp
        phase0 = phaseIn[0]
        if phaseAll:
            phase1 = phaseIn[1]
        else:
            phase1 = 0.0
        L = len(data[hyperView])
        s0 = data[hyperView] * np.exp(1j * (phase0 + phase1 * x))

        s2 = np.real(s0)
        ds1 = np.abs((s2[3:L] - s2[1:L - 2]) / 2.0)
        p1 = ds1 / sum(ds1)
        p1[np.where(p1 == 0)] = 1
        h1 = -p1 * np.log(p1)
        H1 = sum(h1)
        Pfun = 0.0
        as1 = s2 - np.abs(s2)
        sumas = sum(as1)
        if (np.real(sumas) < 0):
            Pfun = Pfun + sum(as1**2) / 4 / L**2
        return H1 + 1000 * Pfun

    def fourierLocal(self, fourData, spec, axis, wholeEcho = False):  # fourier the local data for other functions
        ax = len(fourData[0].shape) - 1
        fourData = self.hyperReorder(fourData, axis)
        if spec == 0:
            if not wholeEcho:
                slicing = (slice(None), ) * ax + (0, )
                for index in range(len(fourData)):
                    fourData[index][slicing] = fourData[index][slicing] * 0.5
            for index in range(len(fourData)):
                if ax == 0:
                    fourData[index] = np.fft.fftshift(np.fft.fft(fourData[index]))
                else:
                    fourData[index] = np.fft.fftshift(np.fft.fftn(fourData[index], axes=[axis]), axes=axis)
        else:
            for index in range(len(fourData)):
                if ax == 0:
                    fourData[index] = np.fft.ifft(np.fft.ifftshift(fourData[index]))
                else:
                    fourData[index] = np.fft.ifftn(np.fft.ifftshift(fourData[index], axes=axis), axes=[axis])
            if not wholeEcho:
                slicing = (slice(None), ) * ax + (0, )
                for index in range(len(fourData)):
                    fourData[index][slicing] = fourData[index][slicing] * 2.0
        fourData = self.hyperReorder(fourData, axis)
        return fourData

    def phaseLocal(self, data, sw, offset, phase0, phase1, axis): #Provides a phase function on any data

        tmpdat = self.hyperReorder(data, axis)
        #Data input always as spectrum (calling code should make sure of this)
        if len(data[0].shape) > 1:
            mult = np.repeat([np.exp(np.fft.fftshift(np.fft.fftfreq(len(data[0][0]), 1.0 / sw) + offset) / sw * phase1 * 1j)], len(tmpdat[0]), axis=0)
        else:
            mult = np.exp(np.fft.fftshift(np.fft.fftfreq(len(data[0]), 1.0 / sw) + offset) / sw * phase1 * 1j)
        for index in range(len(tmpdat)):
            tmpdat[index] = tmpdat[index] * mult * np.exp(phase0 * 1j)

        tmpdat = self.hyperReorder(tmpdat, axis)
        return tmpdat


=======
>>>>>>> 4cdf4be8
    def setPhase(self, phase0, phase1, axes, select=slice(None)):
        if isinstance(select, string_types):
            select = safeEval(select)
        axes = self.checkAxes(axes)
        if axes is None:
            return None
        if self.ref[axes] is None:
            offset = 0
        else:
            offset = self.freq[axes] - self.ref[axes]
        vector = np.exp(np.fft.fftshift(np.fft.fftfreq(self.data[0].shape[axes], 1.0 / self.sw[axes]) + offset) / self.sw[axes] * phase1 * 1j)
        if self.spec[axes] == 0:
            self.fourier(axes, tmp=True)

        self.data = self.hyperReorder(self.data, axes)
        for index in range(len(self.data)):
            self.data[index][select] = self.data[index][select] * np.exp(phase0 * 1j)
            self.data[index][select] = np.apply_along_axis(np.multiply, axes, self.data[index], vector)[select]

        self.data = self.hyperReorder(self.data, axes)

        if self.spec[axes] == 0:
            self.fourier(axes, tmp=True, inv=True)
        Message = "Phasing: phase0 = " + str(phase0 * 180 / np.pi) + " and phase1 = " + str(phase1 * 180 / np.pi) + " for dimension " + str(axes + 1)
        if select != slice(None, None, None):
            Message = Message + " of data[" + str(select) + "]"
        self.addHistory(Message)
        if self.noUndo:
            return None
        else:
            return lambda self: self.setPhase(-phase0, -phase1, axes, select=select)

    def apodize(self, lor, gauss, cos2, hamming, shift, shifting, shiftingAxes, axes, select=slice(None)):
        if isinstance(select, string_types):
            select = safeEval(select)
        axes = self.checkAxes(axes)
        if axes is None:
            return None
        if shiftingAxes is None:
            shiftingAxes = 0
            shifting = 0
        if not self.noUndo:
            copyData = copy.deepcopy(self)
<<<<<<< HEAD
            returnValue = lambda self: self.restoreData(copyData, lambda self: self.apodize(lor, gauss, cos2, hamming, shift, shifting, shiftingAxes, axes, select=select))
        axLen = self.data[0].shape[axes]
=======
        axLen = self.data.shape[axes]
>>>>>>> 4cdf4be8
        t = np.arange(0, axLen) / self.sw[axes]
        if shifting != 0.0:
            for j in range(self.data[0].shape[shiftingAxes]):
                shift1 = shift + shifting * j / self.sw[shiftingAxes]
                x = func.apodize(t, shift1, self.sw[axes], axLen, lor, gauss, cos2, hamming, self.wholeEcho[axes])
                if self.spec[axes] > 0:
                    self.fourier(axes, tmp=True)
                for i in range(self.data[0].shape[axes]):
                    if axes < shiftingAxes:
                        slicing = (slice(None), ) * axes + (i, ) + (slice(None), ) * (shiftingAxes - 1 - axes) + (j, ) + (slice(None), ) * (self.data[0].ndim - 2 - shiftingAxes)
                    else:
                        slicing = (slice(None), ) * shiftingAxes + (j, ) + (slice(None), ) * (axes - 1 - shiftingAxes) + (i, ) + (slice(None), ) * (self.data[0].ndim - 2 - axes)
                    for index in range(len(self.data)): #For all hypercomplex parts
                        self.data[index][slicing] = self.data[index][slicing] * x[i]
                if self.spec[axes] > 0:
                    self.fourier(axes, tmp=True, inv=True)
        else:
            x = func.apodize(t, shift, self.sw[axes], axLen, lor, gauss, cos2, hamming, self.wholeEcho[axes])
            if self.spec[axes] > 0:
                self.fourier(axes, tmp=True)
            
            for index in range(len(self.data)): #For all hypercomplex parts
                self.data[index][select] = np.apply_along_axis(np.multiply, axes, self.data[index], x)[select]
            if self.spec[axes] > 0:
                self.fourier(axes, tmp=True, inv=True)
        # Create the history message based on the input values.
        Message = "Apodization: "
        if lor is not None:
            Message = Message + "Lorentzian = " + str(lor) + ", "
        if gauss is not None:
            Message = Message + "Gaussian = " + str(gauss) + ", "
        if cos2 is not None:
            Message = Message + "Cos2 = " + str(cos2) + ", "
        if hamming is not None:
            Message = Message + "Hamming = " + str(hamming) + ", "
        if shift != 0.0:
            Message = Message + "shift = " + str(shift) + ", "
        if shifting != 0:
            Message = Message + "shifting = " + str(shifting) + ", "
        if shiftingAxes != 0:
            Message = Message + "shiftingAxes = " + str(shiftingAxes) + ", "
        if lor is None and gauss is None and cos2 is None and hamming is None:  # If all none, make special message with `zero apodization'
            Message = Message + "zero apodization"
        Message = Message + " for dimension " + str(axes + 1)
        if select != slice(None, None, None):
            Message = Message + " of data[" + str(select) + "]"
        self.addHistory(Message)
        if self.noUndo:
            return None
        else:
            return lambda self: self.restoreData(copyData, lambda self: self.apodize(lor, gauss, cos2, hamming, shift, shifting, shiftingAxes, axes, select=select))

    def setFreq(self, freq, sw, axes):
        axes = self.checkAxes(axes)
        if axes is None:
            return None
        oldFreq = self.freq[axes]
        oldSw = self.sw[axes]
        if freq is None:
            freq = self.freq[axes]
        if sw is None:
            sw = self.sw[axes]
        self.freq[axes] = float(freq)
        self.sw[axes] = float(sw)
        self.resetXax(axes)
        self.addHistory("Frequency set to " + str(freq * 1e-6) + " MHz and sw set to " + str(sw * 1e-3) + " kHz for dimension " + str(axes + 1))
        if self.noUndo:
            return None
        else:
            return lambda self: self.setFreq(oldFreq, oldSw, axes)

    def setRef(self, ref, axes):
        axes = self.checkAxes(axes)
        if axes is None:
            return None
        oldRef = self.ref[axes]
        if ref is None:
            self.ref[axes] = None
            self.addHistory("Reference frequency set to 'None' for dimension " + str(axes + 1))
        else:
            self.ref[axes] = float(ref)
            self.addHistory("Reference frequency set to " + str(ref * 1e-6) + " MHz for dimension " + str(axes + 1))
        self.resetXax(axes)
        if self.noUndo:
            return None
        else:
            return lambda self: self.setRef(oldRef, axes)

    def regrid(self, limits, numPoints, axis):
        oldLimits = [self.xaxArray[axis][0], self.xaxArray[axis][-1]]
        if not self.noUndo:
            copyData = copy.deepcopy(self)
        newSw = (limits[1] - limits[0]) / (numPoints - 1) * numPoints
        newAxis = np.fft.fftshift(np.fft.fftfreq(numPoints, 1.0 / newSw))
        newAxis = newAxis - (newAxis[0] + newAxis[-1]) / 2 + (limits[0] + limits[-1]) / 2  # Axis with correct min/max
        newFreq = self.freq[axis] + (newAxis[0] + newAxis[-1]) / 2
        if numPoints % 2 == 0:
            newFreq += newSw / numPoints / 2
<<<<<<< HEAD
        newDat = []
        if len(self.data[0].shape) > 1:
            for index in range(len(self.data)):
                newDat.append(np.apply_along_axis(self.regridFunc, axis, self.data[index],newAxis,self.xaxArray[axis]))
        else:
            for index in range(len(self.data)):
                newDat.append(self.regridFunc(self.data[index], newAxis ,self.xaxArray[axis]))
        
=======
        if len(self.data.shape) > 1:
            newDat = np.apply_along_axis(self.regridFunc, axis, self.data, newAxis, self.xaxArray[axis])
        else:
            newDat = self.regridFunc(self.data, newAxis, self.xaxArray[axis])
>>>>>>> 4cdf4be8
        self.data = newDat
        self.sw[axis] = newSw
        if self.ref[axis] is None:  # Set new 0 freq to those of the old view, if needed
            self.ref[axis] = self.freq[axis]
        else:
            newFreq += - self.freq[axis] + self.ref[axis]
        self.freq[axis] = newFreq
        self.resetXax(axis)
        self.addHistory("Regrid dimension " + str(axis) + " between " + str(limits[0]) + ' and ' + str(limits[1]) + ' with ' + str(numPoints) + ' points')
        if self.noUndo:
            return None
        else:
            return lambda self: self.restoreData(copyData, lambda self: self.regrid(limits, numPoints, axis))

    def regridFunc(self, data, newAx, x):
        from scipy import interpolate as intp
        f = intp.interp1d(x, data, fill_value=0, bounds_error=False)
        return f(newAx)

    def setWholeEcho(self, val, axes):
        axes = self.checkAxes(axes)
        if axes is None:
            return None
        self.wholeEcho[axes] = val
        self.addHistory("Whole echo set to " + str(val) + " for dimension " + str(axes + 1))
        if self.noUndo:
            return None
        else:
            return lambda self: self.setWholeEcho(not val, axes)

    def setSize(self, size, pos, axes):
        axes = self.checkAxes(axes)
        if axes is None:
            return None
        if not self.noUndo:
            copyData = copy.deepcopy(self)
        if self.spec[axes] > 0:
            self.fourier(axes, tmp=True)
        if size > self.data[0].shape[axes]:
            slicing1 = (slice(None), ) * axes + (slice(None, pos), ) + (slice(None), ) * (self.data[0].ndim - 1 - axes)
            slicing2 = (slice(None), ) * axes + (slice(pos, None), ) + (slice(None), ) * (self.data[0].ndim - 1 - axes)
            for index in range(len(self.data)):
                self.data[index] = np.concatenate((np.pad(self.data[index][slicing1], [(0, 0)] * axes + [(0, size - self.data[index].shape[axes])] + [(0, 0)] * (self.data[index].ndim - axes - 1), 'constant', constant_values=0),
                                        self.data[index][slicing2]), axes)
        else:
            difference = self.data[0].shape[axes] - size
            removeBegin = int(np.floor(difference / 2))
            removeEnd = difference - removeBegin
            if pos < removeBegin:
                slicing = (slice(None), ) * axes + (slice(self.data[0].shape[axes] - size, None), ) + (slice(None), ) * (self.data[0].ndim - 1 - axes)
                for index in range(len(self.data)):
                    self.data[index] = self.data[index][slicing]
            elif self.data[0].shape[axes] - pos < removeEnd:
                slicing = (slice(None), ) * axes + (slice(None, size), ) + (slice(None), ) * (self.data[0].ndim - 1 - axes)
                for index in range(len(self.data)):
                    self.data[index] = self.data[index][slicing]
            else:
                slicing1 = (slice(None), ) * axes + (slice(None, pos - removeBegin), ) + (slice(None), ) * (self.data[0].ndim - 1 - axes)
                slicing2 = (slice(None), ) * axes + (slice(pos + removeEnd, None), ) + (slice(None), ) * (self.data[0].ndim - 1 - axes)
                for index in range(len(self.data)):
                    self.data[index] = np.concatenate((self.data[index][slicing1], self.data[index][slicing2]), axis=axes)
        if self.spec[axes] > 0:
            self.fourier(axes, tmp=True, inv=True)

        self.resetXax(axes)
        self.addHistory("Resized dimension " + str(axes + 1) + " to " + str(size) + " points at position " + str(pos))
        if self.noUndo:
            return None
        else:
            return lambda self: self.restoreData(copyData, lambda self: self.setSize(size, pos, axes))

    def setLPSVD(self, nAnalyse, nFreq, nPredict, Direction, axes):
        axes = self.checkAxes(axes)
        if axes is None:
            return None
        if not self.noUndo:
            copyData = copy.deepcopy(self)
<<<<<<< HEAD
            returnValue = lambda self: self.restoreData(copyData, lambda self: self.setLPSVD(nAnalyse, nFreq, nPredict, Direction, axes))
        
        for index in range(len(self.data)):
            self.data[index] = np.apply_along_axis(self.LPSVDfunction, axes, self.data[index], nAnalyse, nFreq, nPredict, Direction)

=======
        self.data = np.apply_along_axis(self.LPSVDfunction, axes, self.data, nAnalyse, nFreq, nPredict, Direction)
>>>>>>> 4cdf4be8
        self.resetXax(axes)
        self.addHistory("LPSVD ")
        if self.noUndo:
            return None
        else:
            return lambda self: self.restoreData(copyData, lambda self: self.setLPSVD(nAnalyse, nFreq, nPredict, Direction, axes))

    def LPSVDfunction(self, data, nAnalyse, nFreq, nPredict, Direction):
        # LPSVD algorithm
        if Direction == 1:  # If backward
            Y = data[0:nAnalyse]
        else:
            Y = data[-nAnalyse:]
        N = len(Y)						# # of complex data points in FID
        L = int(np.floor(N * 3 / 4))						# linear prediction order L = 3/4*N
        A = scipy.linalg.hankel(np.conj(Y[1:N - L + 1]), np.conj(Y[N - L:N]))  # backward prediction data matrix
        h = np.conj(Y[0:N - L])					# backward prediction data vector
        U, S, Vh = np.linalg.svd(A, full_matrices=1)                       # singular value decomposition
        V = np.conj(np.transpose(Vh))
        bias = np.mean(S[nFreq:np.min([N - L - 1, L]) + 1])  # bias compensation
        PolyCoef = np.dot(-V[:, 0:nFreq], np.dot(np.diag(1 / (S[0:nFreq] - bias)), np.dot(np.conj(np.transpose(U[:, 0:nFreq])), h)))  # prediction polynomial coefficients
        s = np.conj(np.log(np.roots(np.append(PolyCoef[::-1], 1))))		# polynomial rooting
        s = s[np.where(s < 0)[0]]
        reconstructed = np.zeros(nPredict, dtype=np.complex128)
        if len(s):  # If there are found frequencies
            Z = np.zeros([N, len(s)], dtype=np.complex)
            for k in range(0, len(s)):
                Z[:, k] = np.exp(s[k])**np.arange(0, N)
            a = np.linalg.lstsq(Z, Y)[0]
            para = np.array([-np.real(s), np.imag(s) / 2 / np.pi, np.abs(a), np.imag(np.log(a / np.abs(a)))])  # WF: reintroduce the scaling factor
            if Direction == 1:  # If backward
                xpredict = np.arange(-nPredict, 0)
                for signal in range(para.shape[1]):
                    reconstructed += para[2, signal] * np.exp(1j * (xpredict * para[1, signal] * 2 * np.pi + para[3, signal])) * np.exp(-xpredict * para[0, signal])
                data = np.concatenate((reconstructed, data))
            else:
                xpredict = np.arange(N, N + nPredict)
                for signal in range(para.shape[1]):
                    reconstructed += para[2, signal] * np.exp(1j * (xpredict * para[1, signal] * 2 * np.pi + para[3, signal])) * np.exp(-xpredict * para[0, signal])
                data = np.concatenate((data, reconstructed))
        else:
            data = np.concatenate((reconstructed, data))
        return data

    def changeSpec(self, val, axes):
        axes = self.checkAxes(axes)
        if axes is None:
            return None
        oldVal = self.spec[axes]
        self.spec[axes] = val
        self.resetXax(axes)
        if val:
            self.addHistory("Dimension " + str(axes + 1) + " set to FID")
        else:
            self.addHistory("Dimension " + str(axes + 1) + " set to spectrum")
        if self.noUndo:
            return None
        else:
            return lambda self: self.changeSpec(oldVal, axes)

    def swapEcho(self, idx, axes):
        axes = self.checkAxes(axes)
        if axes is None:
            return None
        slicing1 = (slice(None), ) * axes + (slice(None, idx), ) + (slice(None), ) * (self.data[0].ndim - 1 - axes)
        slicing2 = (slice(None), ) * axes + (slice(idx, None), ) + (slice(None), ) * (self.data[0].ndim - 1 - axes)
        for index in range(len(self.data)):
            self.data[index] = np.concatenate((self.data[index][slicing2], self.data[index][slicing1]), axes)
        self.wholeEcho[axes] = not self.wholeEcho[axes]
        self.addHistory("Swap echo at position " + str(idx) + " for dimension " + str(axes + 1))
        if self.noUndo:
            return None
        else:
            return lambda self: self.swapEcho(-idx, axes)

    def shiftData(self, shift, axes, select=slice(None)):
        if isinstance(select, string_types):
            select = safeEval(select)
        axes = self.checkAxes(axes)
        if axes is None:
            return None
        if not self.noUndo:
            copyData = copy.deepcopy(self)
        if self.spec[axes] > 0:
            self.fourier(axes, tmp=True)
        mask = np.ones(self.data[0].shape[axes])
        if shift < 0:
            mask[slice(shift, None)] = 0
        else:
            mask[slice(None, shift)] = 0
        for index in range(len(self.data)):
            self.data[index][select] = np.roll(self.data[index], shift, axes)[select]
            self.data[index][select] = np.apply_along_axis(np.multiply, axes, self.data[index], mask)[select]
        if self.spec[axes] > 0:
            self.fourier(axes, tmp=True, inv=True)
        Message = "Shifted " + str(shift) + " points in dimension " + str(axes + 1)
        if select != slice(None, None, None):
            Message = Message + " of data[" + str(select) + "]"
        self.addHistory(Message)
        if self.noUndo:
            return None
        else:
            return lambda self: self.restoreData(copyData, lambda self: self.shiftData(shift, axes, select=select))




    def hyperReorder(self, data, axis): #A function to reorder the data for a hypercomplex operation
        hyper = [x for x in self.hyper if x == axis]
        if len(hyper) == 0:
            hyper = None
        elif len(hyper) == 1:
            hyper = self.hyper.index(hyper[0])
        else:
            print('error in hyper')
            return
        hyperLen = len(data)

        if hyper == None:
            return data
        else:
            values = np.arange(hyperLen)
            step = 2**(len(self.hyper) - hyper - 1)
            list1 = np.array([],dtype=int)
            list2 = np.array([],dtype=int)
            for index in range(int(hyperLen/step)):
                if index % 2: #if even
                    list2 = np.append(list2,values[0:step])
                else:
                    list1 = np.append(list1,values[0:step])
                values = values[step::]

        for index in range(len(list1)):
            l1 = list1[index]
            l2 = list2[index]
            data[l1], data[l2] = np.real(data[l1]) + 1j*np.real(data[l2]), np.imag(data[l1]) + 1j*np.imag(data[l2])

        return data

    def deleteHyper(self,axis,data,hyper):
        #Deletes hypercomplex data along axis, is any
        #Deletes its entry from self.hyper list.
        if axis in hyper:
            totlen = 2**len(hyper)
            indx = hyper.index(axis)
            step = 2**(len(hyper) - indx - 1)
            boollist = np.array([True,False])
            boollist = np.tile(np.repeat(boollist,totlen / step / 2),step)
            newdat = []
            for i in range(len(boollist)):
                if boollist[i] == True:
                    newdat.append(data[i])
            del hyper[indx]
            data = newdat
        return data, hyper


    def fourier(self, axes, tmp=False, inv=False):
        axes = self.checkAxes(axes)
       
        tmpdat = self.hyperReorder(self.data, axes)

        if axes is None:
            return None
        if np.logical_xor(self.spec[axes], inv) == 0:
            if not self.wholeEcho[axes] and not tmp:
                slicing = (slice(None), ) * axes + (0, ) + (slice(None), ) * (self.data[0].ndim - 1 - axes)
                for index in range(len(tmpdat)):
                    tmpdat[index][slicing] = tmpdat[index][slicing] * 0.5
            for index in range(len(tmpdat)): 
                tmpdat[index] = np.fft.fftshift(np.fft.fftn(tmpdat[index], axes=[axes]), axes=axes)
            if not tmp:
                self.spec[axes] = 1
                self.addHistory("Fourier transform dimension " + str(axes + 1))
        else:
            for index in range(len(tmpdat)): 
                tmpdat[index] = np.fft.ifftn(np.fft.ifftshift(tmpdat[index], axes=axes), axes=[axes])
            if not self.wholeEcho[axes] and not tmp:
                slicing = (slice(None), ) * axes + (0, ) + (slice(None), ) * (self.data[0].ndim - 1 - axes)
                for index in range(len(tmpdat)): 
                    tmpdat[index][slicing] = tmpdat[index][slicing] * 2.0
            if not tmp:
                self.spec[axes] = 0
                self.addHistory("Inverse Fourier transform dimension " + str(axes + 1))

        self.data = self.hyperReorder(tmpdat, axes)
        self.resetXax(axes)
        if self.noUndo:
            return None
        else:
            return lambda self: self.fourier(axes)

    def realFourier(self, axes):
        axes = self.checkAxes(axes)
        if axes is None:
            return None
        if not self.noUndo:
            copyData = copy.deepcopy(self)
        if self.spec[axes] == 0:
            if not self.wholeEcho[axes]:
                slicing = (slice(None), ) * axes + (0, ) + (slice(None), ) * (self.data[0].ndim - 1 - axes)
                for index in range(len(self.data)):
                    self.data[index][slicing] = self.data[index][slicing] * 0.5
            for index in range(len(self.data)):
                self.data[index] = np.fft.fftshift(np.fft.fftn(np.real(self.data[index]), axes=[axes]), axes=axes)
            self.spec[axes] = 1
            self.addHistory("Real Fourier transform dimension " + str(axes + 1))
        else:
            for index in range(len(self.data)):
                self.data[index] = np.fft.ifftn(np.fft.ifftshift(np.real(self.data[index]), axes=axes), axes=[axes])
            if not self.wholeEcho[axes]:
                slicing = (slice(None), ) * axes + (0, ) + (slice(None), ) * (self.data[0].ndim - 1 - axes)
                for index in range(len(self.data)):
                    self.data[index][slicing] = self.data[index][slicing] * 2.0
            self.spec[axes] = 0
            self.addHistory("Real inverse Fourier transform dimension " + str(axes + 1))
        self.resetXax(axes)
        if self.noUndo:
            return None
        else:
            return lambda self: self.restoreData(copyData, lambda self: self.realFourier(axes))

    def fftshift(self, axes, inv=False):
        axes = self.checkAxes(axes)
        if axes is None:
            return None
        if inv:
            for index in range(len(self.data)):
                self.data[index] = np.fft.ifftshift(self.data[index], axes=[axes])
            self.addHistory("Inverse Fourier shift dimension " + str(axes + 1))
        else:
            for index in range(len(self.data)):
                self.data[index] = np.fft.fftshift(self.data[index], axes=axes)
            self.addHistory("Fourier shift dimension " + str(axes + 1))
        if self.noUndo:
            return None
        else:
            return lambda self: self.fftshift(axes, not(inv))

    def shear(self, shear, axes, axes2):
        axes = self.checkAxes(axes)
        if axes is None:
            return None
        axes2 = self.checkAxes(axes2)
        if axes2 is None:
            return None
        if axes == axes2:
            self.dispMsg('Both shearing axes cannot be equal')
            return None
        if self.data[0].ndim < 2:
            self.dispMsg("The data does not have enough dimensions for a shearing transformation")
            return None
        shape = self.data[0].shape
        vec1 = np.linspace(0, shear * 2 * np.pi * shape[axes] / self.sw[axes], shape[axes] + 1)[:-1]
        vec2 = np.fft.fftshift(np.fft.fftfreq(shape[axes2], 1 / self.sw[axes2]))
        newShape = [1, ] * self.data[0].ndim
        newShape[axes] = shape[axes]
        newShape[axes2] = shape[axes2]
        if axes > axes2:
            shearMatrix = np.exp(1j * np.outer(vec2, vec1))
        elif axes < axes2:
            shearMatrix = np.exp(1j * np.outer(vec1, vec2))
        if self.spec[axes] > 0:
            self.fourier(axes, tmp=True)
        for index in range(len(self.data)):
            self.data[index] = self.data[index] * shearMatrix.reshape(shape)
        if self.spec[axes] > 0:
            self.fourier(axes, tmp=True, inv=True)
        self.addHistory("Shearing transform with shearing value " + str(shear) + " over dimensions " + str(axes + 1) + " and " + str(axes2 + 1))
        if self.noUndo:
            return None
        else:
            return lambda self: self.shear(-shear, axes, axes2)

    def reorder(self, pos, newLength, axes):
        axes = self.checkAxes(axes)
        if axes is None:
            return None
        if newLength is None:
            newLength = max(pos) + 1
        if (max(pos) >= newLength) or (min(pos) < 0):
            self.dispMsg("Reorder: invalid positions")
            return None
        if not self.noUndo:
            copyData = copy.deepcopy(self)
<<<<<<< HEAD
            returnValue = lambda self: self.restoreData(copyData, lambda self: self.reorder(pos, newLength, axes))
        newShape = np.array(self.data[0].shape)
=======
        newShape = np.array(self.data.shape)
>>>>>>> 4cdf4be8
        newShape[axes] = newLength
        tmpData = np.zeros(newShape, dtype=complex)
        slicing = (slice(None), ) * axes + (pos, ) + (slice(None), ) * (self.data[0].ndim - 1 - axes)
        for index in range(len(self.data)):
            tmpData = np.zeros(newShape, dtype=complex)
            tmpData[slicing] = self.data[index]
            self.data[index] = tmpData
        self.resetXax(axes)
        self.addHistory("Reorder dimension " + str(axes + 1) + " to obtain a new length of " + str(newLength) + " with positions " + str(pos))
        if self.noUndo:
            return None
        else:
            return lambda self: self.restoreData(copyData, lambda self: self.reorder(pos, newLength, axes))

    def ffm_1d(self, pos, typeVal, axes):
        axes = self.checkAxes(axes)
        if axes is None:
            return None
        if not self.noUndo:
            copyData = copy.deepcopy(self)
        # pos contains the values of fixed points which not to be translated to missing points
        posList = np.delete(range(self.data[0].shape[axes]), pos)
        if typeVal == 1:  # type is States or States-TPPI, the positions need to be divided by 2
            posList = np.array(np.floor(posList / 2), dtype=int)
        if typeVal == 2:  # type is TPPI, for now handle the same as Complex
            pass
        posList = np.unique(posList)
        if axes in self.hyper: #Get good hypercomplex part
            self.data = self.hyperReorder(self.data, axes)[0]
        else:
            self.data = self.data[0]
        tmpData = np.rollaxis(self.data, axes, self.data.ndim)
        tmpShape = tmpData.shape
        tmpData = tmpData.reshape((int(tmpData.size / tmpShape[-1]), tmpShape[-1]))
        pool = multiprocessing.Pool(multiprocessing.cpu_count())
        fit = pool.map_async(ffm, [(i, posList) for i in tmpData])
        pool.close()
        pool.join()
        self.data = np.rollaxis(np.array(fit.get()).reshape(tmpShape), -1, axes)
        #Reconstruct hypercomplex parts
        self.data = self.reconstructHyper(self.data)
        #Transform back to FID
        self.data = self.fourierLocal(self.data, 1, axes)
        self.addHistory("Fast Forward Maximum Entropy reconstruction of dimension " + str(axes + 1) + " at positions " + str(pos))
        if self.noUndo:
            return None
        else:
            return lambda self: self.restoreData(copyData, None)

    def clean(self, pos, typeVal, axes, gamma, threshold, maxIter):
        axes = self.checkAxes(axes)
        if axes is None:
            return None
        if not self.noUndo:
            copyData = copy.deepcopy(self)
        # pos contains the values of fixed points which not to be translated to missing points
        posList = np.delete(range(self.data[0].shape[axes]), pos)
        if typeVal == 1:  # type is States or States-TPPI, the positions need to be divided by 2
            posList = np.array(np.floor(posList / 2), dtype=int)
        if typeVal == 2:  # type is TPPI, for now handle the same as Complex
            pass
        posList = np.unique(posList)
        if axes in self.hyper: #Take correct hypercomplex
            self.data = self.hyperReorder(self.data, axes)[0]
        else:
            self.data = self.data[0]
        tmpData = np.rollaxis(np.fft.fft(self.data, axis=axes), axes, self.data.ndim)
        tmpShape = tmpData.shape
        tmpData = tmpData.reshape((int(tmpData.size / tmpShape[-1]), tmpShape[-1]))
        mask = np.ones(tmpShape[-1]) / float(tmpShape[-1])
        mask[posList] = 0.0
        mask = np.fft.fft(mask)                                                    # abs or real???
        pool = multiprocessing.Pool(multiprocessing.cpu_count())
        fit = pool.map_async(clean, [(i, mask, gamma, threshold, maxIter) for i in tmpData])
        pool.close()
        pool.join()
<<<<<<< HEAD
        self.data = np.rollaxis(np.array(fit.get()).reshape(tmpShape), -1, axes)
        #Reconstruct hypercomplex parts
        self.data = self.reconstructHyper(self.data)
        #Transform back to FID
        self.data = self.fourierLocal(self.data, 1, axes)

        self.addHistory("CLEAN reconstruction (gamma = " + str(gamma) + " , threshold = " + str(threshold) + " , maxIter = " + str(maxIter) + ") " + 
        "of dimension " + str(axes + 1) + " at positions " + str(pos))
        return returnValue
        
    def ist(self,pos, typeVal, axes, threshold, maxIter,tracelimit)  :
        import scipy.signal
=======
        self.data = np.fft.ifft(np.rollaxis(np.array(fit.get()).reshape(tmpShape), -1, axes), axis=axes)
        self.addHistory("CLEAN reconstruction (gamma = " + str(gamma) + " , threshold = " + str(threshold) + " , maxIter = " + str(maxIter) + ") " +
                        "of dimension " + str(axes + 1) + " at positions " + str(pos))
        if self.noUndo:
            return None
        else:
            return lambda self: self.restoreData(copyData, None)

    def ist(self, pos, typeVal, axes, threshold, maxIter, tracelimit):
>>>>>>> 4cdf4be8
        axes = self.checkAxes(axes)
        if axes is None:
            return None
        if not self.noUndo:
            copyData = copy.deepcopy(self)
        # pos contains the values of fixed points which not to be translated to missing points
        if axes in self.hyper:
            self.data = self.hyperReorder(self.data, axes)[0]
        else:
            self.data = self.data[0]
        posList = np.delete(range(self.data.shape[axes]), pos)
        if typeVal == 1:  # type is States or States-TPPI, the positions need to be divided by 2
            posList = np.array(np.floor(posList / 2), dtype=int)
        elif typeVal == 2:  # type is TPPI, for now handle the same as Complex
            pass
<<<<<<< HEAD

        NDmax = np.max(np.max(np.abs(np.real(np.fft.fft(self.data,axis=axes))))) #Get max of ND matrix
        
=======
        NDmax = np.max(np.max(np.abs(np.real(np.fft.fft(self.data, axis=axes)))))  # Get max of ND matrix
>>>>>>> 4cdf4be8
        tmpData = np.rollaxis(self.data, axes, self.data.ndim)
        tmpShape = tmpData.shape
        tmpData = tmpData.reshape((int(tmpData.size / tmpShape[-1]), tmpShape[-1]))
        pool = multiprocessing.Pool(multiprocessing.cpu_count())
        fit = pool.map_async(ist, [(i, posList, threshold, maxIter, tracelimit, NDmax) for i in tmpData])
        pool.close()
        pool.join()
        self.data = np.rollaxis(np.array(fit.get()).reshape(tmpShape), -1, axes)
<<<<<<< HEAD
        
        #Reconstruct hypercomplex parts
        self.data = self.reconstructHyper(self.data)
        #Transform back to FID
        self.data = self.fourierLocal(self.data, 1, axes)

        self.addHistory("IST reconstruction (threshold = " + str(threshold) + " , maxIter = " + str(maxIter) + " , tracelimit = " + str(tracelimit*100) + ") " + 
        "of dimension " + str(axes + 1) + " at positions " + str(pos))
        return returnValue

    def reconstructHyper(self,data):
        #Reconstructs hyper data from R*ndim spectrum
        hyperLen = len(self.hyper)
        totLen = 2**hyperLen
        newData = [ x for x in range(totLen)]
        newData[0] = copy.copy(data)

        if hyperLen != 0: #Construct hyper parts if any
            hilbertBool = np.zeros((totLen,hyperLen)) #Holds which dims need Hilbert transform
            for index in range(len(self.hyper)):
                tmp2 = [0,1]
                step = totLen / (2 ** (index + 1))
                tmp2 = np.tile(np.repeat(tmp2,step),totLen / step / 2)
                hilbertBool[:,index] = tmp2
            for index in range(1,totLen): #For all but the first
                tmp = copy.copy(data) # Get the original data
                for hyper in range(len(hilbertBool[index])):
                    if hilbertBool[index][hyper] == 1.0:
                        tmp = scipy.signal.hilbert(np.real(tmp),axis = self.hyper[hyper])
                        tmp = np.imag(np.conj(tmp))
                newData[index] = tmp
            for index in range(len(newData)):#Do hilbert in the direct dim for all. Axis should not matter
                newData[index] = np.conj(scipy.signal.hilbert(np.real(newData[index]),axis = -1))
        return newData
=======
        self.addHistory("IST reconstruction (threshold = " + str(threshold) + " , maxIter = " + str(maxIter) + " , tracelimit = " + str(tracelimit * 100) + ") " +
                        "of dimension " + str(axes + 1) + " at positions " + str(pos))
        if self.noUndo:
            return None
        else:
            return lambda self: self.restoreData(copyData, None)
>>>>>>> 4cdf4be8

    def getSlice(self, axes, locList):
        axes = self.checkAxes(axes)
        if axes is None:
            return None
        datList = []
        for item in self.data:
            datList.append(item[tuple(locList[:axes]) + (slice(None), ) + tuple(locList[axes:])])
        return copy.deepcopy((datList,
                              self.freq[axes],
                              self.sw[axes],
                              self.spec[axes],
                              self.wholeEcho[axes],
                              self.xaxArray[axes],
                              self.ref[axes]))

    def getBlock(self, axes, axes2, locList, stackBegin=None, stackEnd=None, stackStep=None):
        axes = self.checkAxes(axes)
        if axes is None:
            return None
        axes2 = self.checkAxes(axes2)
        if axes2 is None:
            return None
        stackSlice = reim.floatSlice(stackBegin, stackEnd, stackStep)
        if axes == axes2:
            self.dispMsg("First and second axes are the same")
            return None
        elif axes < axes2:
            datList = []
            for item in self.data:
                datList.append(np.transpose(item[tuple(locList[:axes]) + (slice(None), ) + tuple(locList[axes:axes2 - 1]) + (stackSlice, ) + tuple(locList[axes2 - 1:])]))
            return copy.deepcopy((datList,
                                  self.freq[axes],
                                  self.freq[axes2],
                                  self.sw[axes],
                                  self.sw[axes2],
                                  self.spec[axes],
                                  self.spec[axes2],
                                  self.wholeEcho[axes],
                                  self.wholeEcho[axes2],
                                  self.xaxArray[axes],
                                  self.xaxArray[axes2][stackSlice],
                                  self.ref[axes],
                                  self.ref[axes2]))
        elif axes > axes2:
            datList = []
            for item in self.data:
                datList.append(item[tuple(locList[:axes2]) + (stackSlice, ) + tuple(locList[axes2:axes - 1]) + (slice(None), ) + tuple(locList[axes - 1:])])
            return copy.deepcopy((datList,
                                  self.freq[axes],
                                  self.freq[axes2],
                                  self.sw[axes],
                                  self.sw[axes2],
                                  self.spec[axes],
                                  self.spec[axes2],
                                  self.wholeEcho[axes],
                                  self.wholeEcho[axes2],
                                  self.xaxArray[axes],
                                  self.xaxArray[axes2][stackSlice],
                                  self.ref[axes],
                                  self.ref[axes2]))

    def restoreData(self, copyData, returnValue):  # restore data from an old copy for undo purposes
        if (not self.noUndo) and returnValue is None:
            copyData2 = copy.deepcopy(self)
        self.data = copyData.data
        self.hyper = copyData.hyper
        self.freq = copyData.freq  # array of center frequency (length is dim, MHz)
        self.filePath = copyData.filePath
        self.sw = copyData.sw  # array of sweepwidths
        self.spec = copyData.spec
        self.wholeEcho = copyData.wholeEcho
        self.xaxArray = copyData.xaxArray
        self.ref = copyData.ref
        self.addHistory("Data was restored to a previous state ")
        if self.noUndo:
            return None
        else:
            if returnValue is None:
                return lambda self: self.restoreData(copyData2, None)
            else:
                return returnValue

##################################################################################################
# the class from which the 1d data is displayed, the operations which only edit the content of this class are for previewing


class Current1D(Plot1DFrame):

    X_RESIZE = False
    Y_RESIZE = False

    def __init__(self, root, fig, canvas, data, duplicateCurrent=None):
        super(Current1D, self).__init__(root, fig, canvas)
        self.xax = None  # x-axis
        self.data = data  # the actual spectrum instance
        self.freq = None  # frequency of the slice
        self.sw = None  # x-data display
        self.data1D = None  # the data1D
        self.spec = None  # boolean where False=time domain and True=spectral domain
        self.wholeEcho = None
        self.ref = None  # reference frequency
        if duplicateCurrent is None:
            self.ppm = self.root.father.defaultPPM             # display frequency as ppm
            self.axes = len(self.data.data[0].shape) - 1
            self.resetLocList()
            self.plotType = 0
            self.axType = self.root.father.defaultUnits
            self.color = self.root.father.defaultColor                  # color of the main line
            self.linewidth = self.root.father.defaultLinewidth
            self.grids = self.root.father.defaultGrids                  # display x and y grid
            self.colorMap = self.root.father.defaultColorMap            # colormap for contour like plots
            self.contourConst = self.root.father.defaultContourConst    # bool contour levels have constant color
            self.contourColors = [self.root.father.defaultPosColor, self.root.father.defaultNegColor]  # The colors of the constant color contours
            self.diagonalBool = self.root.father.defaultDiagonalBool
            self.diagonalMult = self.root.father.defaultDiagonalMult
            self.upd()                                                  # get the first slice of data
            # self.fig.suptitle(self.data.name)
            self.startUp()
        else:
            self.ppm = duplicateCurrent.ppm
            self.axes = duplicateCurrent.axes
            #if isinstance(self, (CurrentStacked, CurrentArrayed, CurrentContour, CurrentSkewed)):
            if isinstance(self, (CurrentStacked, CurrentArrayed, CurrentContour)):
                if (len(duplicateCurrent.locList) == self.data.data[0].ndim - 2):
                    self.locList = duplicateCurrent.locList
                else:
                    if self.axes < self.axes2:
                        self.locList = np.delete(duplicateCurrent.locList, self.axes2 - 1)
                    else:
                        self.locList = np.delete(duplicateCurrent.locList, self.axes2)
            else:
                if (len(duplicateCurrent.locList) == self.data.data[0].ndim - 1):
                    self.locList = duplicateCurrent.locList
                else:
                    if self.axes < duplicateCurrent.axes2:
                        self.locList = np.insert(duplicateCurrent.locList, duplicateCurrent.axes2 - 1, 0)
                    else:
                        self.locList = np.insert(duplicateCurrent.locList, duplicateCurrent.axes2, 0)
            self.color = duplicateCurrent.color
            self.linewidth = duplicateCurrent.linewidth
            self.colorMap = duplicateCurrent.colorMap
            self.plotType = duplicateCurrent.plotType
            self.axType = duplicateCurrent.axType
            self.grids = duplicateCurrent.grids
            self.contourConst = duplicateCurrent.contourConst
            self.contourColors = duplicateCurrent.contourColors
            self.diagonalBool = duplicateCurrent.diagonalBool
            self.diagonalMult = duplicateCurrent.diagonalMult
            self.xminlim = duplicateCurrent.xminlim
            self.xmaxlim = duplicateCurrent.xmaxlim
            self.yminlim = duplicateCurrent.yminlim
            self.ymaxlim = duplicateCurrent.ymaxlim
            xReset = self.X_RESIZE or duplicateCurrent.X_RESIZE
            yReset = self.Y_RESIZE or duplicateCurrent.Y_RESIZE
            self.upd()  # get the first slice of data
            # self.fig.suptitle(self.data.name)
            self.startUp(xReset, yReset)

    def dispMsg(self):
        self.data1D.dispMsg()

    def startUp(self, xReset=True, yReset=True):
        self.plotReset(xReset, yReset)  # reset the axes limits
        self.showFid()  # plot the data

    def rename(self, name):
        self.data.rename(name)
        # self.fig.suptitle(name)
        self.canvas.draw()

    def copyCurrent(self, root, fig, canvas, data):
        return Current1D(root, fig, canvas, data, self)

    def upd(self):  # get new data from the data instance
        if self.data.data[0].ndim <= self.axes:
            self.axes = len(self.data.data[0].shape) - 1
        if (len(self.locList) + 1) != self.data.data[0].ndim:
            self.resetLocList()
        try:
            updateVar = self.data.getSlice(self.axes, self.locList)
            if updateVar is None:
                self.root.rescue()
        except Exception:
            self.resetLocList()
            updateVar = self.data.getSlice(self.axes, self.locList)
        self.data1D = updateVar[0]
        self.freq = updateVar[1]
        self.sw = updateVar[2]
        self.spec = updateVar[3]
        self.wholeEcho = updateVar[4]
        self.xax = updateVar[5]
        self.ref = updateVar[6]
        if self.ref is None:
            self.ref = self.freq
        self.single = self.data1D[0].shape[-1] == 1
        return True

    def setSlice(self, axes, locList):  # change the slice
        axesSame = True
        if self.axes != axes:
            axesSame = False
            self.axes = axes
        self.locList = locList
        self.upd()
        if not axesSame:
            self.plotReset()
        self.showFid()

    def resetLocList(self):
        self.locList = [0] * (len(self.data.data[0].shape) - 1)

    def getSelect(self):
        tmp = list(self.locList)
        if len(self.data1D.shape) > 1:
            minVal = min(self.axes, self.axes2)
            maxVal = max(self.axes, self.axes2)
            tmp.insert(minVal, slice(None))
            tmp.insert(maxVal, slice(None))
        else:
            tmp.insert(self.axes, slice(None))
        return tmp

    def setGrids(self, grids):
        self.grids = grids

    def setDiagonal(self, diagonalBool=None, diagonalMult=None):
        if diagonalBool is not None:
            self.diagonalBool = diagonalBool
        if diagonalMult is not None:
            self.diagonalMult = diagonalMult
        self.showFid()
<<<<<<< HEAD
        
    def setPhaseInter(self, phase0in, phase1in ):  # interactive changing the phase without editing the actual data
=======

    def setPhaseInter(self, phase0in, phase1in):  # interactive changing the phase without editing the actual data
>>>>>>> 4cdf4be8
        phase0 = float(phase0in)
        phase1 = float(phase1in)
        self.upd()
        if self.spec == 0:
            tmpdata = self.fourierLocal(self.data1D, 0, self.axes)
        else:
            tmpdata = self.data1D
        if self.ref is None:
            offset = 0
        else:
            offset = +self.freq - self.ref

        tmpdata = self.data.phaseLocal(tmpdata,self.sw,offset,phase0,phase1,self.axes)
        if self.spec == 0:
            tmpdata = self.fourierLocal(tmpdata, 1, self.axes)
        self.data1D = tmpdata
        self.showFid()

    def applyPhase(self, phase0, phase1, select=False):  # apply the phase to the actual data
        phase0 = float(phase0)
        phase1 = float(phase1)
        if select:
            selectSlice = self.getSelect()
        else:
            selectSlice = slice(None)
        returnValue = self.data.setPhase(phase0, phase1, self.axes, selectSlice)
        self.upd()
        self.showFid()
        self.root.addMacro(['phase', (phase0, phase1, self.axes - self.data.data[0].ndim, str(selectSlice))])
        return returnValue

    def fourier(self):  # fourier the actual data and replot
        returnValue = self.data.fourier(self.axes)
        self.upd()
        if isinstance(self, (CurrentStacked, CurrentArrayed)):
            self.resetSpacing()
        self.plotReset()
        self.showFid()
        self.root.addMacro(['fourier', (self.axes - self.data.data[0].ndim, )])
        return returnValue

    def realFourier(self):  # fourier the real data and replot
        returnValue = self.data.realFourier(self.axes)
        self.upd()
        if isinstance(self, (CurrentStacked, CurrentArrayed)):
            self.resetSpacing()
        self.plotReset()
        self.showFid()
        self.root.addMacro(['realFourier', (self.axes - self.data.data[0].ndim, )])
        return returnValue

    def fftshift(self, inv=False):  # fftshift the actual data and replot
        returnValue = self.data.fftshift(self.axes, inv)
        self.upd()
        self.showFid()
        self.root.addMacro(['fftshift', (self.axes - self.data.data[0].ndim, inv)])
        return returnValue

    def fourierLocal(self, fourData, spec, axis):  # fourier the local data for other functions
        #Now links to data structure function
        return self.data.fourierLocal(fourData, spec, axis, self.wholeEcho)

    def apodPreview(self, lor=None, gauss=None, cos2=None, hamming=None, shift=0.0, shifting=0.0, shiftingAxes=None):  # display the 1D data including the apodization function
        hyperView = 0
        if shiftingAxes is not None:
            if shiftingAxes == self.axes:
                self.dispMsg('shiftingAxes cannot be equal to axes')
                return
            elif shiftingAxes < self.axes:
                #                shift1 = shift + shifting * j *  / self.sw[shiftingAxes]
                shift += shifting * self.locList[shiftingAxes] / self.data.sw[shiftingAxes]
            else:
                shift += shifting * self.locList[shiftingAxes - 1] / self.data.sw[shiftingAxes]
        length = len(self.data1D[0])
        t = np.arange(0, length) / (self.sw)
        x = func.apodize(t, shift, self.sw, length, lor, gauss, cos2, hamming, self.wholeEcho)
        self.ax.cla()
        y = copy.copy(self.data1D)
        if self.spec == 1:
            y = self.fourierLocal(y, 1, self.axes)
            for index in range(len(y)):
                y[index] = y[index] * x
            y = self.fourierLocal(y, 0, self.axes)
        else:
            for index in range(len(y)):
                y[index] = y[index] * x
        if self.spec == 0:
            if self.plotType == 0:
                self.showFid(y[hyperView], [t], [x * max(np.real(self.data1D[hyperView]))], ['g'], old=True)
            elif self.plotType == 1:
                self.showFid(y[hyperView], [t], [x * max(np.imag(self.data1D[hyperView]))], ['g'], old=True)
            elif self.plotType == 2:
                self.showFid(y[hyperView], [t], [x * max(max(np.real(self.data1D[hyperView])), max(np.imag(self.data1D[hyperView])))], ['g'], old=True)
            elif self.plotType == 3:
                self.showFid(y[hyperView], [t], [x * max(np.abs(self.data1D[hyperView]))], ['g'], old=True)
        else:
            self.showFid(y[hyperView])

    def applyApod(self, lor=None, gauss=None, cos2=None, hamming=None, shift=0.0, shifting=0.0, shiftingAxes=0, select=False):  # apply the apodization to the actual data
        if select:
            selectSlice = self.getSelect()
        else:
            selectSlice = slice(None)
        returnValue = self.data.apodize(lor, gauss, cos2, hamming, shift, shifting, shiftingAxes, self.axes, selectSlice)
        self.upd()
        self.showFid()
        self.root.addMacro(['apodize', (lor, gauss, cos2, hamming, shift, shifting, shiftingAxes, self.axes - self.data.data[0].ndim, str(selectSlice))])
        return returnValue

    def setFreq(self, freq, sw):  # set the frequency of the actual data
        returnValue = self.data.setFreq(freq, sw, self.axes)
        self.upd()
        self.showFid()
        self.root.addMacro(['freq', (freq, sw, self.axes - self.data.data.ndim)])
        return returnValue

    def setRef(self, ref):  # set the frequency of the actual data
        oldref = self.ref
        if oldref is None:
            oldref = self.freq
        returnValue = self.data.setRef(ref, self.axes)
        if ref is None:
            ref = self.freq
        val = self.axType
        if self.spec == 1:
            if self.ppm:
                self.xminlim = (self.xminlim * oldref * 10**-6 + oldref - ref) / (ref * 10**-6)
                self.xmaxlim = (self.xmaxlim * oldref * 10**-6 + oldref - ref) / (ref * 10**-6)
            else:
                self.xminlim = self.xminlim + (oldref - ref) / 10**(val * 3)  # set new limits, and scale for axis type
                self.xmaxlim = self.xmaxlim + (oldref - ref) / 10**(val * 3)
        self.upd()
        self.showFid()
<<<<<<< HEAD
        
        
#        self.setAxType(0)
        self.root.addMacro(['ref', (ref, self.axes - self.data.data[0].ndim)])
=======
        self.root.addMacro(['ref', (ref, self.axes - self.data.data.ndim)])
>>>>>>> 4cdf4be8
        return returnValue

    def regrid(self, limits, numPoints):
        ax = self.axes
        returnValue = self.data.regrid(limits, numPoints, ax)
        self.upd()
        self.plotReset()
        self.showFid()
<<<<<<< HEAD

        self.root.addMacro(['regrid', (limits, numPoints,ax - self.data.data[0].ndim)])
=======
        self.root.addMacro(['regrid', (limits, numPoints, ax)])
>>>>>>> 4cdf4be8
        return returnValue

    def SN(self, minNoise, maxNoise, minPeak, maxPeak):
        
        hyperView = 0
        minN = min(minNoise, maxNoise)
        maxN = max(minNoise, maxNoise)
        minP = min(minPeak, maxPeak)
        maxP = max(minPeak, maxPeak)
        if len(self.data1D[0].shape) > 1:
            tmpData = self.data1D[hyperView][0]
        else:
            tmpData = self.data1D[hyperView]
        if (self.plotType == 0):
            tmpData = np.real(tmpData)
        elif(self.plotType == 1):
            tmpData = np.imag(tmpData)
        elif(self.plotType == 2):
            tmpData = np.real(tmpData)
        elif(self.plotType == 3):
            tmpData = np.abs(tmpData)
        return (np.amax(tmpData[minP:maxP]) / (np.std(tmpData[minN:maxN])))

    def fwhm(self, minPeak, maxPeak, unitType=None):
        hyperView = 0
        from scipy.interpolate import UnivariateSpline
        if unitType is None:
            axType = self.axType
            ppm = self.ppm
        else:
            axType = unitType
            if unitType == 3:  # ppm
                ppm = 1
            else:
                ppm = 0
        minP = min(minPeak, maxPeak)
        maxP = max(minPeak, maxPeak)
        if len(self.data1D[0].shape) > 1:
            tmpData = self.data1D[hyperView][0]
        else:
            tmpData = self.data1D[hyperView]
        if (self.plotType == 0):
            tmpData = np.real(tmpData)
        elif(self.plotType == 1):
            tmpData = np.imag(tmpData)
        elif(self.plotType == 2):
            tmpData = np.real(tmpData)
        elif(self.plotType == 3):
            tmpData = np.abs(tmpData)
        maxPos = np.argmax(tmpData[minP:maxP])
        if self.spec == 1:
            if ppm:
                if self.ref is not None:
                    axMult = 1e6 / self.ref
                else:
                    axMult = 1e6 / self.freq
            else:
                axMult = 1.0 / (1000.0**axType)
        elif self.spec == 0:
            axMult = 1000.0**axType
        x = self.xax * axMult
        maxX = x[minP:maxP][maxPos]
        spline = UnivariateSpline(x, tmpData - tmpData[minP:maxP][maxPos] / 2.0, s=0)
        zeroPos = spline.roots()
        left = zeroPos[zeroPos > maxX]
        right = zeroPos[zeroPos < maxX]
        if right.size > 0 and left.size > 0:
            return abs(left[0] - right[-1])
        else:
            return 0.0

    def COM(self, minPeak, maxPeak):  # Centre of Mass
        hyperView = 0
        minP = min(minPeak, maxPeak)
        maxP = max(minPeak, maxPeak)
        if len(self.data1D[0].shape) > 1:
            tmpData = self.data1D[hyperView][0]
            if len(self.xax.shape) > 1:
                tmpAxis = self.xax[0]
            else:
                tmpAxis = self.xax
        else:
            tmpData = self.data1D[hyperView]
            tmpAxis = self.xax
        if (self.plotType == 0):
            tmpData = np.real(tmpData)
        elif(self.plotType == 1):
            tmpData = np.imag(tmpData)
        elif(self.plotType == 2):
            tmpData = np.real(tmpData)
        elif(self.plotType == 3):
            tmpData = np.abs(tmpData)
        if self.spec == 1:
            if self.ppm:
                axMult = 1e6 / self.ref
            else:
                axMult = 1.0 / (1000.0**self.axType)
        elif self.spec == 0:
            axMult = 1000.0**self.axType
        tmpAxis = tmpAxis[minP:maxP] * axMult
        tmpData = tmpData[minP:maxP]
        # COM = 1/M *sum(m_i * r_i)
        CentreOM = 1.0 / np.sum(tmpData) * np.sum(tmpData * tmpAxis)
        return CentreOM

    def setSizePreview(self, size, pos):  # set size only on local data
        hyperView = 0
        if len(self.data1D[0].shape) > 1:
            length = len(self.data1D[0][0])
        else:
            length = len(self.data1D[0])
        axes = len(self.data1D[0].shape) - 1
        if self.spec == 1:
            tmpdata = self.fourierLocal(self.data1D, 1, axes)
        else:
            tmpdata = copy.copy(self.data1D)
        if size > length:
            slicing1 = (slice(None), ) * axes + (slice(None, pos), ) + (slice(None), ) * (tmpdata[0].ndim - 1 - axes)
            slicing2 = (slice(None), ) * axes + (slice(pos, None), ) + (slice(None), ) * (tmpdata[0].ndim - 1 - axes)

            for index in range(len(self.data1D)):
                tmpdata[index] = np.concatenate((np.pad(tmpdata[index][slicing1], [(0, 0)] * axes + [(0, size - self.data1D[0].shape[axes])] + [(0, 0)] * (self.data1D[0].ndim - axes - 1), 'constant', constant_values=0),
                                      tmpdata[index][slicing2]),
                                     axes)
        else:
            difference = tmpdata[0].shape[axes] - size
            removeBegin = int(np.floor(difference / 2))
            removeEnd = difference - removeBegin
            if pos < removeBegin:
                slicing = (slice(None), ) * axes + (slice(tmpdata[0].shape[axes] - size, None), ) + (slice(None), ) * (tmpdata[0].ndim - 1 - axes)
                for index in range(len(self.data1D)):
                    tmpdata[index] = tmpdata[index][slicing]
            elif tmpdata[0].shape[axes] - pos < removeEnd:
                slicing = (slice(None), ) * axes + (slice(None, size), ) + (slice(None), ) * (tmpdata[0].ndim - 1 - axes)
                for index in range(len(self.data1D)):
                    tmpdata[index] = tmpdata[index][slicing]
            else:
                slicing1 = (slice(None), ) * axes + (slice(None, pos - removeBegin), ) + (slice(None), ) * (tmpdata[0].ndim - 1 - axes)
                slicing2 = (slice(None), ) * axes + (slice(pos + removeEnd, None), ) + (slice(None), ) * (tmpdata[0].ndim - 1 - axes)
                for index in range(len(self.data1D)):
                    tmpdata[index] = np.concatenate((tmpdata[index][slicing1], tmpdata[index][slicing2]), axis=axes)


        if self.spec == 1:
            self.data1D = self.fourierLocal(tmpdata, 0, axes)
        else:
            self.data1D = tmpdata
        if len(self.data1D[0].shape) > 1:
            length = len(self.data1D[0][0])
        else:
            length = len(self.data1D[0])
        if self.spec == 0:
            self.xax = np.arange(length) / self.sw
        elif self.spec == 1:
            self.xax = np.fft.fftshift(np.fft.fftfreq(length, 1.0 / self.sw)) + self.freq - self.ref
        if not self.spec:
            self.plotReset(True, False)
        self.showFid()
        self.upd()

    def applySize(self, size, pos):  # set size to the actual data
        if self.data.noUndo:
            self.data.setSize(size, pos, self.axes)
            returnValue = None
        else:
            returnValue = self.data.setSize(size, pos, self.axes)
        self.upd()
        if not self.spec:
            self.plotReset(True, False)
        self.showFid()
        self.root.addMacro(['size', (size, pos, self.axes - self.data.data[0].ndim)])
        return returnValue

    def applyLPSVD(self, nAnalyse, nFreq, nPredict, Direction):
        returnValue = self.data.setLPSVD(nAnalyse, nFreq, nPredict, Direction, self.axes)
        self.upd()
        self.showFid()
        return returnValue

    def changeSpec(self, val):  # change from time to freq domain of the actual data
        returnValue = self.data.changeSpec(val, self.axes)
        self.upd()
        if isinstance(self, CurrentArrayed):
            self.resetSpacing()
        self.plotReset()
        self.showFid()
        self.root.addMacro(['spec', (val, self.axes - self.data.data[0].ndim)])
        return returnValue

    def applySwapEcho(self, idx):
        returnValue = self.data.swapEcho(idx, self.axes)
        self.upd()
        self.showFid()
        self.root.addMacro(['swapecho', (idx, self.axes - self.data.data[0].ndim)])
        return returnValue

    def setSwapEchoPreview(self, idx):
        if len(self.data1D[0].shape) > 1:
            for index in range(len(self.data1D)):
                self.data1D[index] = np.concatenate((self.data1D[index][:, idx:], self.data1D[index][:, :idx]), axis=1)
        else:
            for index in range(len(self.data1D)):
                self.data1D[index] = np.concatenate((self.data1D[index][idx:], self.data1D[index][:idx]))
        self.showFid()
        self.upd()

    def setWholeEcho(self, value):
        if value == 0:
            returnValue = self.data.setWholeEcho(False, self.axes)
            self.wholeEcho = False
            self.root.addMacro(['wholeEcho', (False, self.axes - self.data.data[0].ndim)])
        else:
            returnValue = self.data.setWholeEcho(True, self.axes)
            self.wholeEcho = True
            self.root.addMacro(['wholeEcho', (True, self.axes - self.data.data[0].ndim)])
        return returnValue

    def applyShift(self, shift, select=False):
        if select:
            selectSlice = self.getSelect()
        else:
            selectSlice = slice(None)
        returnValue = self.data.shiftData(shift, self.axes, selectSlice)
        self.upd()
        self.showFid()
        self.root.addMacro(['shift', (shift, self.axes - self.data.data[0].ndim, str(selectSlice))])
        return returnValue

    def setShiftPreview(self, shift):
        hyperView = 0
        tmpData = self.data1D[hyperView]
        dim = len(self.data1D[0].shape)
        if self.spec > 0:
            tmpData = self.fourierLocal(tmpData, 1, self.axes)
        tmpData = np.roll(tmpData, shift)
        if shift < 0:
            tmpData[(slice(None), ) * (dim - 1) + (slice(shift, None), )] = tmpData[(slice(None), ) * (dim - 1) + (slice(shift, None), )] * 0
        else:
            tmpData[(slice(None), ) * (dim - 1) + (slice(None, shift), )] = tmpData[(slice(None), ) * (dim - 1) + (slice(None, shift), )] * 0
        if self.spec > 0:
            tmpData = self.fourierLocal(tmpData, 0, self.axes)
        self.showFid(tmpData)

    def getdcOffset(self, pos1, pos2):
        hyperView = 0
        minPos = int(min(pos1, pos2))
        maxPos = int(max(pos1, pos2))
        if minPos != maxPos:
            return np.mean(self.data1D[hyperView][(len(self.data1D[hyperView].shape) - 1) * (slice(None), ) + (slice(minPos, maxPos), )])
        else:
            return 0

    def dcOffset(self, offset):
        hyperView = 0
        self.showFid(self.data1D[hyperView] - offset)

<<<<<<< HEAD
    def applyBaseline(self, degree, removeList, select=False):
        hyperView = 0
=======
    def baselinePolyFit(self, x, data, bArray, degree):
>>>>>>> 4cdf4be8
        import numpy.polynomial.polynomial as poly
        polyCoeff = poly.polyfit(x[bArray], data[bArray], degree)
        return poly.polyval(x, polyCoeff)

    def applyBaselineAll(self, degree, removeList, select=False, invert=False):
        tmpAx = np.arange(self.data1D.shape[-1])
        bArray = np.array([True] * self.data1D.shape[-1])
        for i in range(int(np.floor(len(removeList) / 2.0))):
            minVal = min(removeList[2 * i], removeList[2 * i + 1])
            maxVal = max(removeList[2 * i], removeList[2 * i + 1])
            bArray = np.logical_and(bArray, np.logical_or((tmpAx < minVal), (tmpAx > maxVal)))
        if invert:
            bArray = np.logical_not(bArray)
        try:
            dataFit = np.apply_along_axis(lambda data: self.baselinePolyFit(self.xax, data, bArray, degree), self.axes, self.data.data)
            returnValue = self.data.subtract(dataFit)
            self.root.addMacro(['subtract', (np.real(dataFit).tolist())])
        except Exception:
            return None
        return returnValue

    def applyBaseline(self, degree, removeList, select=False, invert=False):
        if select:
            selectSlice = self.getSelect()
        else:
            selectSlice = slice(None)
        if len(self.data1D[0].shape) > 1:
            tmpData = self.data1D[hyperView][0]
        else:
            tmpData = self.data1D[hyperView]
        tmpAx = np.arange(self.data1D[0].shape[-1])
        bArray = np.array([True] * self.data1D[0].shape[-1])
        for i in range(int(np.floor(len(removeList) / 2.0))):
            minVal = min(removeList[2 * i], removeList[2 * i + 1])
            maxVal = max(removeList[2 * i], removeList[2 * i + 1])
            bArray = np.logical_and(bArray, np.logical_or((tmpAx < minVal), (tmpAx > maxVal)))
        if invert:
            bArray = np.logical_not(bArray)
        try:
<<<<<<< HEAD
            polyCoeff = poly.polyfit(self.xax[bArray], tmpData[bArray], degree)
            y = poly.polyval(self.xax, polyCoeff)
            self.root.addMacro(['baselineCorrection', (list(np.real(y)), self.axes - self.data.data[0].ndim, list(np.imag(y)), str(selectSlice))])
=======
            y = self.baselinePolyFit(self.xax, tmpData, bArray, degree)
            self.root.addMacro(['baselineCorrection', (list(np.real(y)), self.axes - self.data.data.ndim, list(np.imag(y)), str(selectSlice))])
>>>>>>> 4cdf4be8
            return self.data.baselineCorrection(y, self.axes, select=selectSlice)
        except Exception:
            return None

<<<<<<< HEAD
    def previewBaseline(self, degree, removeList):
        hyperView = 0
        import numpy.polynomial.polynomial as poly
        if len(self.data1D[0].shape) > 1:
            tmpData = self.data1D[hyperView][0]
=======
    def previewBaseline(self, degree, removeList, invert=False):
        if len(self.data1D.shape) > 1:
            tmpData = self.data1D[0]
>>>>>>> 4cdf4be8
        else:
            tmpData = self.data1D[hyperView]
        tmpAx = np.arange(self.data1D[0].shape[-1])
        bArray = np.array([True] * self.data1D[0].shape[-1])
        for i in range(int(np.floor(len(removeList) / 2.0))):
            minVal = min(removeList[2 * i], removeList[2 * i + 1])
            maxVal = max(removeList[2 * i], removeList[2 * i + 1])
            bArray = np.logical_and(bArray, np.logical_or((tmpAx < minVal), (tmpAx > maxVal)))
        if invert:
            bArray = np.logical_not(bArray)
        check = True
        try:
            y = self.baselinePolyFit(self.xax, tmpData, bArray, degree)
            if (self.plotType == 0):
                y = np.real(y)
            elif (self.plotType == 1):
                y = np.imag(y)
            elif (self.plotType == 2):
                y = np.real(y)
            elif (self.plotType == 3):
                y = np.abs(y)
        except Exception:
            check = False
        self.resetPreviewRemoveList()
        if check:
            if len(self.data1D[0].shape) > 1:
                self.showFid(self.data1D[hyperView], [self.xax], [y] * self.data1D[0].shape[0], ['g'])
            else:
                self.showFid(self.data1D[hyperView], [self.xax], [y], ['g'])
        else:
            self.showFid()
        self.previewRemoveList(removeList, invert)
        return check

    def previewRemoveList(self, removeList, invert=False):
        if self.spec == 1:
            if self.ppm:
                axMult = 1e6 / self.ref
            else:
                axMult = 1.0 / (1000.0**self.axType)
        elif self.spec == 0:
            axMult = 1000.0**self.axType
        self.resetPreviewRemoveList()
        lineColor = 'r'
        if invert:
            lineColor = 'w'
            self.removeListLines.append(self.ax.axvspan(self.xax[0] * axMult, self.xax[-1] * axMult, color='r'))
        for i in range(int(np.floor(len(removeList) / 2.0))):
            self.removeListLines.append(self.ax.axvspan(self.xax[removeList[2 * i]] * axMult, self.xax[removeList[2 * i + 1]] * axMult, color=lineColor))
        if len(removeList) % 2:
            self.removeListLines.append(self.ax.axvline(self.xax[removeList[-1]] * axMult, c=lineColor, linestyle='--'))
        self.canvas.draw()

    def resetPreviewRemoveList(self):
        if hasattr(self, 'removeListLines'):
            for i in self.removeListLines:
                i.remove()
        self.removeListLines = []

    def states(self):
        returnValue = self.data.states(self.axes)
        self.upd()
        self.showFid()
        self.root.addMacro(['states', (self.axes - self.data.data[0].ndim, )])
        return returnValue

    def statesTPPI(self):
        returnValue = self.data.statesTPPI(self.axes)
        self.upd()
        self.showFid()
        self.root.addMacro(['statesTPPI', (self.axes - self.data.data[0].ndim, )])
        return returnValue

    def echoAntiEcho(self):
        returnValue = self.data.echoAntiEcho(self.axes)
        self.upd()
        self.showFid()
        self.root.addMacro(['echoAntiEcho', (self.axes - self.data.data[0].ndim, )])
        return returnValue

    def integrate(self, pos1, pos2, newSpec=False):
        if newSpec:
            return self.data.matrixManipNew(pos1, pos2, self.axes, 0)
        else:
            self.root.addMacro(['integrate', (pos1.tolist(), pos2.tolist(), self.axes - self.data.data[0].ndim, )])
            returnValue = self.data.matrixManip(pos1, pos2, self.axes, 0)
            if self.upd():
                self.plotReset()
                self.showFid()
            return returnValue

    def sum(self, pos1, pos2, newSpec=False):
        if newSpec:
            return self.data.matrixManipNew(pos1, pos2, self.axes, 5)
        else:
            self.root.addMacro(['sum', (pos1.tolist(), pos2.tolist(), self.axes - self.data.data[0].ndim, )])
            returnValue = self.data.matrixManip(pos1, pos2, self.axes, 5)
            if self.upd():
                self.plotReset()
                self.showFid()
            return returnValue

    def maxMatrix(self, pos1, pos2, newSpec=False):
        if newSpec:
            return self.data.matrixManipNew(pos1, pos2, self.axes, 1)
        else:
            self.root.addMacro(['max', (pos1.tolist(), pos2.tolist(), self.axes - self.data.data[0].ndim, )])
            returnValue = self.data.matrixManip(pos1, pos2, self.axes, 1)
            if self.upd():
                self.plotReset()
                self.showFid()
            return returnValue

    def minMatrix(self, pos1, pos2, newSpec=False):
        if newSpec:
            return self.data.matrixManipNew(pos1, pos2, self.axes, 2)
        else:
            self.root.addMacro(['min', (pos1.tolist(), pos2.tolist(), self.axes - self.data.data[0].ndim, )])
            returnValue = self.data.matrixManip(pos1, pos2, self.axes, 2)
            if self.upd():
                self.plotReset()
                self.showFid()
            return returnValue

    def argmaxMatrix(self, pos1, pos2, newSpec=False):
        if newSpec:
            return self.data.matrixManipNew(pos1, pos2, self.axes, 3)
        else:
            self.root.addMacro(['argmax', (pos1.tolist(), pos2.tolist(), self.axes - self.data.data[0].ndim, )])
            returnValue = self.data.matrixManip(pos1, pos2, self.axes, 3)
            if self.upd():
                self.plotReset()
                self.showFid()
            return returnValue

    def argminMatrix(self, pos1, pos2, newSpec=False):
        if newSpec:
            return self.data.matrixManipNew(pos1, pos2, self.axes, 4)
        else:
            self.root.addMacro(['argmin', (pos1.tolist(), pos2.tolist(), self.axes - self.data.data[0].ndim, )])
            returnValue = self.data.matrixManip(pos1, pos2, self.axes, 4)
            if self.upd():
                self.plotReset()
                self.showFid()
            return returnValue

    def average(self, pos1, pos2, newSpec=False):
        if newSpec:
            return self.data.matrixManipNew(pos1, pos2, self.axes, 6)
        else:
            self.root.addMacro(['average', (pos1.tolist(), pos2.tolist(), self.axes - self.data.data[0].ndim, )])
            returnValue = self.data.matrixManip(pos1, pos2, self.axes, 6)
            if self.upd():
                self.plotReset()
                self.showFid()
            return returnValue

    def flipLR(self):
        returnValue = self.data.flipLR(self.axes)
        self.upd()
        self.showFid()
        self.root.addMacro(['fliplr', (self.axes - self.data.data[0].ndim, )])
        return returnValue

    def concatenate(self, axes):
        returnValue = self.data.concatenate(axes)
        self.upd()
        self.plotReset()
        self.showFid()
        self.root.addMacro(['concatenate', (axes - self.data.data[0].ndim - 1, )])
        return returnValue

    def split(self, sections):
        returnValue = self.data.split(sections, self.axes)
        self.upd()
        self.plotReset()
        self.showFid()
        self.root.addMacro(['split', (sections, self.axes - self.data.data[0].ndim + 1)])
        return returnValue

    def diff(self):
        returnValue = self.data.diff(self.axes)
        self.upd()
        self.showFid()
        self.root.addMacro(['diff', (self.axes - self.data.data[0].ndim, )])
        return returnValue

    def cumsum(self):
        returnValue = self.data.cumsum(self.axes)
        self.upd()
        self.showFid()
        self.root.addMacro(['cumsum', (self.axes - self.data.data[0].ndim, )])
        return returnValue

    def insert(self, data, pos):
        returnValue = self.data.insert(data, pos, self.axes)
        self.upd()
        self.plotReset()
        self.showFid()
        self.root.addMacro(['insert', (np.real(data).tolist(), pos, self.axes - self.data.data[0].ndim, np.imag(data).tolist())])
        return returnValue

    def delete(self, pos):
        returnValue = self.data.remove(pos, self.axes)
        self.upd()
        self.showFid()
        self.root.addMacro(['delete', (pos, self.axes - self.data.data[0].ndim)])
        return returnValue

    def deletePreview(self, pos):
        for index in range(len(self.data1D)):
            self.data1D[index] = np.delete(self.data1D[index], pos, axis=len(self.data1D[0].shape) - 1)
        self.xax = np.delete(self.xax, pos)
        if (np.array(self.data1D[0].shape) != 0).all():
            self.showFid()
        self.upd()

    def add(self, data, select=False):
        if select:
            selectSlice = self.getSelect()
        else:
            selectSlice = slice(None)
        returnValue = self.data.add(data, select=selectSlice)
        self.upd()
        self.showFid()
        self.root.addMacro(['add', (np.real(data).tolist(), np.imag(data).tolist(), str(selectSlice))])
        return returnValue

    def subtract(self, data, select=False):
        if select:
            selectSlice = self.getSelect()
        else:
            selectSlice = slice(None)
        returnValue = self.data.subtract(data, select=selectSlice)
        self.upd()
        self.showFid()
        self.root.addMacro(['subtract', (np.real(data).tolist(), np.imag(data).tolist(), str(selectSlice))])
        return returnValue

    def multiplySpec(self, data, select=False):
        if select:
            selectSlice = self.getSelect()
        else:
            selectSlice = slice(None)
        returnValue = self.data.multiplySpec(data, select=selectSlice)
        self.upd()
        self.showFid()
        self.root.addMacro(['multiplySpec', (np.real(data).tolist(), np.imag(data).tolist(), str(selectSlice))])
        return returnValue

    def divideSpec(self, data, select=False):
        if select:
            selectSlice = self.getSelect()
        else:
            selectSlice = slice(None)
        returnValue = self.data.divideSpec(data, select=selectSlice)
        self.upd()
        self.showFid()
        self.root.addMacro(['divideSpec', (np.real(data).tolist(), np.imag(data).tolist(), str(selectSlice))])
        return returnValue

    def multiply(self, data, select=False):
        if select:
            selectSlice = self.getSelect()
        else:
            selectSlice = slice(None)
        returnValue = self.data.multiply(data, self.axes, select=selectSlice)
        self.upd()
        self.showFid()
        self.root.addMacro(['multiply', (np.real(data).tolist(), self.axes - self.data.data[0].ndim, np.imag(data).tolist(), str(selectSlice))])
        return returnValue

    def multiplyPreview(self, data):
        self.upd()
        try:
            for index in range(len(self.data1D)):
                self.data1D[index] = self.data1D[index] * data
            self.showFid()
            return True
        except ValueError as error:
            return error

    def subtractAvg(self, pos1, pos2):
        returnValue = self.data.subtractAvg(pos1, pos2, self.axes)
        self.upd()
        self.showFid()
        self.root.addMacro(['subtractAvg', (pos1, pos2, self.axes - self.data.data[0].ndim)])
        return returnValue

    def subtractAvgPreview(self, pos1, pos2):
        self.upd()
        axes = self.data1D[0].ndim - 1
        minPos = min(pos1, pos2)
        maxPos = max(pos1, pos2)
        slicing = (slice(None), ) * axes + (slice(minPos, maxPos), ) + (slice(None), ) * (self.data1D[0].ndim - 1 - axes)
        for index in range(len(self.data1D)):
            self.data1D[index] -= np.mean(self.data1D[index][slicing], axis=-1, keepdims=True)
        self.showFid()

    def getRegion(self, pos1, pos2, newSpec=False):
        if newSpec:
            return self.data.getRegionNew(pos1, pos2, self.axes)
        else:
            returnValue = self.data.getRegion(pos1, pos2, self.axes)
            self.upd()
            self.plotReset()
            self.showFid()
            self.root.addMacro(['extract', (pos1, pos2, self.axes - self.data.data[0].ndim)])
            return returnValue

    def fiddle(self, pos1, pos2, lb):
        hyperView = 0
        minPos = min(pos1, pos2)
        maxPos = max(pos1, pos2)
        refSpec = np.zeros(self.data1D[0].shape[-1])
        if len(self.data1D[0].shape) > 1:
            refSpec[minPos:maxPos] = np.real(self.data1D[hyperView][0][minPos:maxPos])
        else:
            refSpec[minPos:maxPos] = np.real(self.data1D[hyperView][minPos:maxPos])
        returnValue = self.data.fiddle(refSpec, lb, self.axes)
        self.upd()
        self.showFid()
        self.root.addMacro(['FIDDLE', (refSpec, lb, self.axes - self.data.data[0].ndim)])
        return returnValue

    def shearing(self, shear, axes, axes2):
        returnValue = self.data.shear(shear, axes, axes2)
        self.upd()
        self.showFid()
        self.root.addMacro(['shear', (shear, axes - self.data.data[0].ndim, axes2 - self.data.data[0].ndim)])
        return returnValue

    def reorder(self, pos, newLength):
        returnValue = self.data.reorder(pos, newLength, self.axes)
        self.upd()
        self.showFid()
        self.root.addMacro(['reorder', (pos, newLength, self.axes - self.data.data[0].ndim)])
        return returnValue

    def ffm(self, posList, typeVal):
        try:
            returnValue = self.data.ffm_1d(posList, typeVal, self.axes)
            self.upd()
            self.showFid()
<<<<<<< HEAD
            self.root.addMacro(['ffm', (posList, typeVal, self.axes - self.data.data[0].ndim)])
        except:
=======
            self.root.addMacro(['ffm', (posList, typeVal, self.axes - self.data.data.ndim)])
        except Exception:
>>>>>>> 4cdf4be8
            returnValue = None
        return returnValue

    def clean(self, posList, typeVal, gamma, threshold, maxIter):
        try:
            returnValue = self.data.clean(posList, typeVal, self.axes, gamma, threshold, maxIter)
            self.upd()
            self.showFid()
<<<<<<< HEAD
            self.root.addMacro(['clean', (posList, typeVal, self.axes - self.data.data[0].ndim, gamma, threshold, maxIter)])
        except:
=======
            self.root.addMacro(['clean', (posList, typeVal, self.axes - self.data.data.ndim, gamma, threshold, maxIter)])
        except Exception:
>>>>>>> 4cdf4be8
            returnValue = None
        return returnValue

    def ist(self, posList, typeVal, threshold, maxIter, tracelimit):
        try:
            returnValue = self.data.ist(posList, typeVal, self.axes, threshold, maxIter, tracelimit)
            self.upd()
            self.showFid()
<<<<<<< HEAD
            #self.root.addMacro(['clean', (posList, typeVal, self.axes - self.data.data[0].ndim, gamma, threshold, maxIter)])
        except:
=======
        except Exception:
>>>>>>> 4cdf4be8
            returnValue = None
        return returnValue

    def autoPhase(self, phaseNum):
        self.upd()
        hyperView = 0
        if len(self.data1D[0].shape) > 1:
            tmp = []
            for item in self.data1D:
                tmp.append(item[0])
        else:
            tmp = self.data1D

        if self.spec == 0:
            tmp = self.fourierLocal(tmp,0, self.axes)
        x = np.fft.fftshift(np.fft.fftfreq(len(tmp[0]), 1.0 / self.sw)) / self.sw
        
        tmp = self.data.hyperReorder(tmp, self.axes)
        if phaseNum == 0:
            phases = scipy.optimize.minimize(self.data.ACMEentropy, [0], (tmp, x, False), method='Powell')
            phases = [phases['x']]
        elif phaseNum == 1:
            phases = scipy.optimize.minimize(self.data.ACMEentropy, [0, 0], (tmp, x ), method='Powell')
            phases = phases['x']
        tmp = self.data.hyperReorder(tmp, self.axes)
        if self.spec == 0:
                tmp = self.fourierLocal(tmp,1, self.axes)
        return phases

    def directAutoPhase(self, phaseNum):
        tmpLocList = self.locList
        if len(self.data1D[0].shape) > 1:
            if hasattr(self, 'stackBegin'):
                val = self.stackBegin
            else:
                val = 0
            if self.axes > self.axes2:
                tmpLocList = np.insert(tmpLocList, self.axes2, val)
            else:
                tmpLocList = np.insert(tmpLocList, self.axes2 - 1, val)
        returnValue = self.data.autoPhase(phaseNum, self.axes, tmpLocList)
        self.upd()
        self.showFid()
        self.root.addMacro(['autoPhase', (phaseNum, self.axes - self.data.data[0].ndim, tmpLocList)])
        return returnValue

    def setXaxPreview(self, xax):
        self.xax = xax
        self.plotReset()
        self.showFid()
        self.upd()

    def setXax(self, xax):
        returnVal = self.data.setXax(xax, self.axes)
        self.upd()
        self.plotReset()
        self.showFid()
        self.root.addMacro(['setxax', (xax, self.axes - self.data.data[0].ndim)])
        return returnVal

    def setAxType(self, val):
        if self.spec == 1:
            if self.ppm:
                oldAxMult = 1e6 / self.ref
            else:
                oldAxMult = 1.0 / (1000.0**self.axType)
        elif self.spec == 0:
            oldAxMult = 1000.0**self.axType
        if self.spec == 1:
            if val == 3:
                newAxMult = 1e6 / self.ref
            else:
                newAxMult = 1.0 / (1000.0**val)
        elif self.spec == 0:
            newAxMult = 1000.0**val
        if val == 3:
            self.ppm = True
        else:
            self.ppm = False
            self.axType = val
        self.xminlim = self.xminlim * newAxMult / oldAxMult
        self.xmaxlim = self.xmaxlim * newAxMult / oldAxMult
        self.showFid()

    def hilbert(self):
        returnValue = self.data.hilbert(self.axes)
        self.upd()
        self.showFid()
        self.root.addMacro(['hilbert', (self.axes - self.data.data[0].ndim, )])
        return returnValue

    def getColorMap(self):
        return COLORMAPLIST.index(self.colorMap)

    def setColorMap(self, num):
        self.colorMap = COLORMAPLIST[num]

    def setColor(self, color):
        self.color = color

    def setLw(self, lw):
        self.linewidth = lw

    def setContourColors(self, colors):
        self.contourColors = colors

    def setContourConst(self, constant):
        self.contourConst = constant

    def getOOM(self):
        absVal = np.amax(np.abs(self.data.data))
        if absVal == 0.0:
            return 1
        else:
            return int(np.floor(np.log10(absVal)))

    def showFid(self, tmpdata=None, extraX=None, extraY=None, extraColor=None, old=False, output=None):  # display the 1D data
        hyperView = 0
        self.peakPickReset()
        if tmpdata is None:
            tmpdata = self.data1D[0]
        self.ax.cla()
        if self.spec == 1:
            if self.ppm:
                axMult = 1e6 / self.ref
            else:
                axMult = 1.0 / (1000.0**self.axType)
        elif self.spec == 0:
            axMult = 1000.0**self.axType
        self.line_xdata = self.xax * axMult
        if old:
            if (self.plotType == 0):
                if self.single:
                    self.ax.plot(self.line_xdata, np.real(self.data1D[hyperView]), marker='o', linestyle='none', c='k', alpha=0.2, label=self.data.name + '_old', picker=True)
                else:
                    self.ax.plot(self.line_xdata, np.real(self.data1D[hyperView]), c='k', alpha=0.2, linewidth=self.linewidth, label=self.data.name + '_old', picker=True)
            elif(self.plotType == 1):
                if self.single:
                    self.ax.plot(self.line_xdata, np.imag(self.data1D[hyperView]), marker='o', linestyle='none', c='k', alpha=0.2, label=self.data.name + '_old', picker=True)
                else:
                    self.ax.plot(self.line_xdata, np.imag(self.data1D[hyperView]), c='k', alpha=0.2, linewidth=self.linewidth, label=self.data.name + '_old', picker=True)
            elif(self.plotType == 2):
                if self.single:
                    self.ax.plot(self.line_xdata, np.real(self.data1D[hyperView]), marker='o', linestyle='none', c='k', alpha=0.2, label=self.data.name + '_old', picker=True)
                else:
                    self.ax.plot(self.line_xdata, np.real(self.data1D[hyperView]), c='k', alpha=0.2, linewidth=self.linewidth, label=self.data.name + '_old', picker=True)
            elif(self.plotType == 3):
                if self.single:
                    self.ax.plot(self.line_xdata, np.abs(self.data1D[hyperView]), marker='o', linestyle='none', c='k', alpha=0.2, label=self.data.name + '_old', picker=True)
                else:
                    self.ax.plot(self.line_xdata, np.abs(self.data1D[hyperView]), c='k', alpha=0.2, linewidth=self.linewidth, label=self.data.name + '_old', picker=True)
        if (extraX is not None):
            for num in range(len(extraX)):
                if self.single:
                    self.ax.plot(extraX[num] * axMult, extraY[num], marker='o', linestyle='none', c=extraColor[num], picker=True)
                else:
                    self.ax.plot(extraX[num] * axMult, extraY[num], c=extraColor[num], linewidth=self.linewidth, picker=True)
        if (self.plotType == 0):
            self.line_ydata = np.real(tmpdata)
            if self.single:
                self.ax.plot(self.line_xdata, np.real(tmpdata), marker='o', linestyle='none', c=self.color, label=self.data.name, picker=True)
            else:
                self.ax.plot(self.line_xdata, np.real(tmpdata), c=self.color, linewidth=self.linewidth, label=self.data.name, picker=True)
        elif(self.plotType == 1):
            self.line_ydata = np.imag(tmpdata)
            if self.single:
                self.ax.plot(self.line_xdata, np.imag(tmpdata), marker='o', linestyle='none', c=self.color, label=self.data.name, picker=True)
            else:
                self.ax.plot(self.line_xdata, np.imag(tmpdata), c=self.color, linewidth=self.linewidth, label=self.data.name, picker=True)
        elif(self.plotType == 2):
            self.line_ydata = np.real(tmpdata)
            if self.single:
                self.ax.plot(self.line_xdata, np.imag(tmpdata), marker='o', linestyle='none', c='r', label=self.data.name + '_imag', picker=True)
                self.ax.plot(self.line_xdata, np.real(tmpdata), marker='o', linestyle='none', c=self.color, label=self.data.name, picker=True)
            else:
                self.ax.plot(self.line_xdata, np.imag(tmpdata), c='r', linewidth=self.linewidth, label=self.data.name + '_imag', picker=True)
                self.ax.plot(self.line_xdata, np.real(tmpdata), c=self.color, linewidth=self.linewidth, label=self.data.name, picker=True)
        elif(self.plotType == 3):
            self.line_ydata = np.abs(tmpdata)
            if self.single:
                self.ax.plot(self.line_xdata, np.abs(tmpdata), marker='o', linestyle='none', c=self.color, label=self.data.name, picker=True)
            else:
                self.ax.plot(self.line_xdata, np.abs(tmpdata), c=self.color, linewidth=self.linewidth, label=self.data.name, picker=True)
        if self.spec == 0:
            if self.axType == 0:
                self.ax.set_xlabel('Time [s]')
            elif self.axType == 1:
                self.ax.set_xlabel('Time [ms]')
            elif self.axType == 2:
                self.ax.set_xlabel(u'Time [\u03BCs]')
            else:
                self.ax.set_xlabel('User defined')
        elif self.spec == 1:
            if self.ppm:
                self.ax.set_xlabel('Frequency [ppm]')
            else:
                if self.axType == 0:
                    self.ax.set_xlabel('Frequency [Hz]')
                elif self.axType == 1:
                    self.ax.set_xlabel('Frequency [kHz]')
                elif self.axType == 2:
                    self.ax.set_xlabel('Frequency [MHz]')
                else:
                    self.ax.set_xlabel('User defined')
        else:
            self.ax.set_xlabel('')
        self.ax.get_xaxis().get_major_formatter().set_powerlimits((-4, 4))
        self.ax.get_yaxis().get_major_formatter().set_powerlimits((-4, 4))
        self.ax.xaxis.grid(self.grids[0])
        self.ax.yaxis.grid(self.grids[1])
        if self.spec > 0:
            self.ax.set_xlim(self.xmaxlim, self.xminlim)
        else:
            self.ax.set_xlim(self.xminlim, self.xmaxlim)
        self.ax.set_ylim(self.yminlim, self.ymaxlim)
        if output is not None:
            self.canvas.print_figure(output)
        self.canvas.draw()

    def plotReset(self, xReset=True, yReset=True):  # set the plot limits to min and max values
        showDat = self.data1D[0]
        if self.plotType == 0:
            miny = min(np.real(showDat))
            maxy = max(np.real(showDat))
        elif self.plotType == 1:
            miny = min(np.imag(showDat))
            maxy = max(np.imag(showDat))
        elif self.plotType == 2:
            miny = min(min(np.real(showDat)), min(np.imag(showDat)))
            maxy = max(max(np.real(showDat)), max(np.imag(showDat)))
        elif self.plotType == 3:
            miny = min(np.abs(showDat))
            maxy = max(np.abs(showDat))
        else:
            miny = -1
            maxy = 1
        differ = 0.05 * (maxy - miny)  # amount to add to show all datapoints (10%)
        if yReset:
            self.yminlim = miny - differ
            self.ymaxlim = maxy + differ
        if self.spec == 1:
            if self.ppm:
                if self.ref == 0.0:
                    self.ppm = False
                    axMult = 1.0 / (1000.0**self.axType)
                else:
                    axMult = 1e6 / self.ref
            else:
                axMult = 1.0 / (1000.0**self.axType)
        elif self.spec == 0:
            axMult = 1000.0**self.axType
        if xReset:
            self.xminlim = min(self.xax * axMult)
            self.xmaxlim = max(self.xax * axMult)
        if self.spec > 0:
            self.ax.set_xlim(self.xmaxlim, self.xminlim)
        else:
            self.ax.set_xlim(self.xminlim, self.xmaxlim)
        self.ax.set_ylim(self.yminlim, self.ymaxlim)


#########################################################################################################
class CurrentScatter(Current1D):

    X_RESIZE = False
    Y_RESIZE = False

    def __init__(self, root, fig, canvas, data, duplicateCurrent=None):
        super(CurrentScatter, self).__init__(root, fig, canvas, data, duplicateCurrent)

    def showFid(self, tmpdata=None, extraX=None, extraY=None, extraColor=None, old=False, output=None):  # display the 1D data
        self.peakPickReset()
        if tmpdata is None:
            tmpdata = self.data1D
        self.ax.cla()
        if self.spec == 1:
            if self.ppm:
                axMult = 1e6 / self.ref
            else:
                axMult = 1.0 / (1000.0**self.axType)
        elif self.spec == 0:
            axMult = 1000.0**self.axType
        self.line_xdata = self.xax * axMult
        if old:
            if (self.plotType == 0):
                self.ax.plot(self.line_xdata, np.real(self.data1D), marker='o', linestyle='none', c='k', alpha=0.2, label=self.data.name + '_old', picker=True)
            elif(self.plotType == 1):
                self.ax.plot(self.line_xdata, np.imag(self.data1D), marker='o', linestyle='none', c='k', alpha=0.2, label=self.data.name + '_old', picker=True)
            elif(self.plotType == 2):
                self.ax.plot(self.line_xdata, np.real(self.data1D), marker='o', linestyle='none', c='k', alpha=0.2, label=self.data.name + '_old', picker=True)
            elif(self.plotType == 3):
                self.ax.plot(self.line_xdata, np.abs(self.data1D), marker='o', linestyle='none', c='k', alpha=0.2, label=self.data.name + '_old', picker=True)
        if (extraX is not None):
            for num in range(len(extraX)):
                self.ax.plot(extraX[num] * axMult, extraY[num], marker='o', linestyle='none', c=extraColor[num])
        if (self.plotType == 0):
            self.line_ydata = np.real(tmpdata)
            self.ax.plot(self.line_xdata, np.real(tmpdata), marker='o', linestyle='none', c=self.color, label=self.data.name, picker=True)
        elif(self.plotType == 1):
            self.line_ydata = np.imag(tmpdata)
            self.ax.plot(self.line_xdata, np.imag(tmpdata), marker='o', linestyle='none', c=self.color, label=self.data.name, picker=True)
        elif(self.plotType == 2):
            self.line_ydata = np.real(tmpdata)
            self.ax.plot(self.line_xdata, np.imag(tmpdata), marker='o', linestyle='none', c='r', label=self.data.name + '_imag', picker=True)
            self.ax.plot(self.line_xdata, np.real(tmpdata), marker='o', linestyle='none', c=self.color, label=self.data.name, picker=True)
        elif(self.plotType == 3):
            self.line_ydata = np.abs(tmpdata)
            self.ax.plot(self.line_xdata, np.abs(tmpdata), marker='o', linestyle='none', c=self.color, label=self.data.name, picker=True)
        if self.spec == 0:
            if self.axType == 0:
                self.ax.set_xlabel('Time [s]')
            elif self.axType == 1:
                self.ax.set_xlabel('Time [ms]')
            elif self.axType == 2:
                self.ax.set_xlabel(u'Time [\u03BCs]')
            else:
                self.ax.set_xlabel('User defined')
        elif self.spec == 1:
            if self.ppm:
                self.ax.set_xlabel('Frequency [ppm]')
            else:
                if self.axType == 0:
                    self.ax.set_xlabel('Frequency [Hz]')
                elif self.axType == 1:
                    self.ax.set_xlabel('Frequency [kHz]')
                elif self.axType == 2:
                    self.ax.set_xlabel('Frequency [MHz]')
                else:
                    self.ax.set_xlabel('User defined')
        else:
            self.ax.set_xlabel('')
        self.ax.get_xaxis().get_major_formatter().set_powerlimits((-4, 4))
        self.ax.get_yaxis().get_major_formatter().set_powerlimits((-4, 4))
        self.ax.xaxis.grid(self.grids[0])
        self.ax.yaxis.grid(self.grids[1])
        if self.spec > 0:
            self.ax.set_xlim(self.xmaxlim, self.xminlim)
        else:
            self.ax.set_xlim(self.xminlim, self.xmaxlim)
        self.ax.set_ylim(self.yminlim, self.ymaxlim)
        if output is not None:
            self.canvas.print_figure(output)
        self.canvas.draw()

#########################################################################################################
# the class from which the data of multiple spectra is displayed, the operations which only edit the content of this class are for previewing


class CurrentMulti(Current1D):

    X_RESIZE = False
    Y_RESIZE = True

    def __init__(self, root, fig, canvas, data, duplicateCurrent=None):
        if hasattr(duplicateCurrent, 'extraData'):
            self.extraData = duplicateCurrent.extraData
        else:
            self.extraData = []
        if hasattr(duplicateCurrent, 'extraLoc'):
            self.extraLoc = duplicateCurrent.extraLoc
        else:
            self.extraLoc = []
        if hasattr(duplicateCurrent, 'extraColor'):
            self.extraColor = duplicateCurrent.extraColor
        else:
            self.extraColor = []
        if hasattr(duplicateCurrent, 'extraName'):
            self.extraName = duplicateCurrent.extraName
        else:
            self.extraName = []
        if hasattr(duplicateCurrent, 'extraAxes'):
            self.extraAxes = duplicateCurrent.extraAxes
        else:
            self.extraAxes = []
        if hasattr(duplicateCurrent, 'extraScale'):
            self.extraScale = duplicateCurrent.extraScale
        else:
            self.extraScale = []
        if hasattr(duplicateCurrent, 'extraOffset'):
            self.extraOffset = duplicateCurrent.extraOffset
        else:
            self.extraOffset = []
        if hasattr(duplicateCurrent, 'extraShift'):
            self.extraShift = duplicateCurrent.extraShift
        else:
            self.extraShift = []
        super(CurrentMulti, self).__init__(root, fig, canvas, data, duplicateCurrent)

    def setExtraSlice(self, extraNum, axes, locList):  # change the slice
        self.extraAxes[extraNum] = axes
        self.extraLoc[extraNum] = locList
        # self.showFid()

    def copyCurrent(self, root, fig, canvas, data):
        return CurrentMulti(root, fig, canvas, data, self)

    def addExtraData(self, data, name):
        self.extraName.append(name)
        self.extraData.append(data)
        self.extraLoc.append([0] * (len(self.extraData[-1].data[0].shape) - 1))
        self.extraColor.append(COLORCONVERTER.to_rgb(COLORCYCLE[np.mod(len(self.extraData), len(COLORCYCLE))]['color']))  # find a good color system
        self.extraAxes.append(len(data.data[0].shape) - 1)
        self.extraScale.append(1.0)
        self.extraOffset.append(0.0)
        self.extraShift.append(0.0)
        self.showFid()

    def delExtraData(self, num):
        del self.extraData[num]
        del self.extraLoc[num]
        del self.extraColor[num]
        del self.extraName[num]
        del self.extraAxes[num]
        del self.extraScale[num]
        del self.extraOffset[num]
        del self.extraShift[num]
        self.showFid()

    def setExtraColor(self, num, color):
        self.extraColor[num] = color
        self.showFid()

    def getExtraColor(self, num):
        return tuple(np.array(255 * np.array(self.extraColor[num]), dtype=int))

    def resetLocList(self):
        self.locList = [0] * (len(self.data.data[0].shape) - 1)
        self.resetExtraLocList()

    def setExtraScale(self, num, scale):
        self.extraScale[num] = scale
        self.showFid()

    def setExtraOffset(self, num, offset):
        self.extraOffset[num] = offset
        self.showFid()

    def setExtraShift(self, num, shift):
        self.extraShift[num] = shift
        self.showFid()

    def resetExtraLocList(self, num=None):
        if num is None:
            for i in range(len(self.extraLoc)):
                self.extraLoc[i] = [0] * (len(self.extraData[i].data[0].shape) - 1)
        else:
            self.extraLoc[num] = [0] * (len(self.extraData[num].data[0].shape) - 1)

    def plotReset(self, xReset=True, yReset=True):  # set the plot limits to min and max values
        hyperView = 0
        if self.plotType == 0:
            miny = np.amin(np.real(self.data1D[hyperView]))
            maxy = np.amax(np.real(self.data1D[hyperView]))
        elif self.plotType == 1:
            miny = np.amin(np.imag(self.data1D[hyperView]))
            maxy = np.amax(np.imag(self.data1D[hyperView]))
        elif self.plotType == 2:
            miny = np.amin((np.amin(np.real(self.data1D[hyperView])), np.amin(np.imag(self.data1D[hyperView]))))
            maxy = np.amax((np.amax(np.real(self.data1D[hyperView])), np.amax(np.imag(self.data1D[hyperView]))))
        elif self.plotType == 3:
            miny = np.amin(np.abs(self.data1D[hyperView]))
            maxy = np.amax(np.abs(self.data1D[hyperView]))
        else:
            miny = -1
            maxy = 1
        if self.spec == 1:
            if self.ppm:
                if self.ref == 0.0:
                    self.ppm = False
                    axMult = 1.0 / (1000.0**self.axType)
                else:
                    axMult = 1e6 / self.ref
            else:
                axMult = 1.0 / (1000.0**self.axType)
        elif self.spec == 0:
            axMult = 1000.0**self.axType
        minx = min(self.xax * axMult)
        maxx = max(self.xax * axMult)
        for i in range(len(self.extraData)):
            data = self.extraData[i]
            try:
                if data.data[0].ndim <= self.extraAxes[i]:
                    self.extraAxes[i] = len(data.data[0].shape) - 1
                    self.resetExtraLocList(i)
                updateVar = data.getSlice(self.extraAxes[i], self.extraLoc[i])
            except Exception:
                self.resetExtraLocList(i)
                updateVar = data.getSlice(self.extraAxes[i], self.extraLoc[i])
            data1D = updateVar[0]
            spec = updateVar[3]
            xax = updateVar[5]
            ref = updateVar[6]
            if ref is None:
                ref = data.freq[self.extraAxes[i]]
            if spec == 1:
                if self.ppm:
                    axMult = 1e6 / ref
                else:
                    axMult = 1.0 / (1000.0**self.axType)
            elif spec == 0:
                axMult = 1000.0**self.axType
            maxx = max(max(xax * axMult), maxx)
            minx = min(min(xax * axMult), minx)
            if self.plotType == 0:
                miny = min(np.amin(np.real(data1D[hyperView]) * self.extraScale[i] + self.extraOffset[i]), miny)
                maxy = max(np.amax(np.real(data1D[hyperView]) * self.extraScale[i] + self.extraOffset[i]), maxy)
            elif self.plotType == 1:
                miny = min(np.amin(np.imag(data1D[hyperView]) * self.extraScale[i] + self.extraOffset[i]), miny)
                maxy = max(np.amax(np.imag(data1D[hyperView]) * self.extraScale[i] + self.extraOffset[i]), maxy)
            elif self.plotType == 2:
                miny = min(np.amin((np.amin(np.real(data1D[hyperView]) * self.extraScale[i] + self.extraOffset[i]), np.amin(np.imag(data1D[hyperView]) * self.extraScale[i] + self.extraOffset[i]))), miny)
                maxy = max(np.amax((np.amax(np.real(data1D[hyperView]) * self.extraScale[i] + self.extraOffset[i]), np.amax(np.imag(data1D[hyperView]) * self.extraScale[i] + self.extraOffset[i]))), maxy)
            elif self.plotType == 3:
                miny = min(np.amin(np.abs(data1D[hyperView]) * self.extraScale[i] + self.extraOffset[i]), miny)
                maxy = max(np.amax(np.abs(data1D[hyperView]) * self.extraScale[i] + self.extraOffset[i]), maxy)
        differ = 0.05 * (maxy - miny)  # amount to add to show all datapoints (10%)
        if yReset:
            self.yminlim = miny - differ
            self.ymaxlim = maxy + differ
        if xReset:
            self.xminlim = minx
            self.xmaxlim = maxx
        if self.spec > 0:
            self.ax.set_xlim(self.xmaxlim, self.xminlim)
        else:
            self.ax.set_xlim(self.xminlim, self.xmaxlim)
        self.ax.set_ylim(self.yminlim, self.ymaxlim)

    def showFid(self, tmpdata=None, extraX=None, extraY=None, extraColor=None, old=False, output=None):  # display the 1D data
        hyperView = 0
        self.peakPickReset()
        self.ax.cla()
        for i in range(len(self.extraData)):
            data = self.extraData[i]
            try:
                if self.extraData[i].data[0].ndim <= self.extraAxes[i]:
                    self.extraAxes[i] = len(self.extraData[i].data[0].shape) - 1
                    self.resetExtraLocList(i)
                updateVar = data.getSlice(self.extraAxes[i], self.extraLoc[i])
            except Exception:
                self.resetExtraLocList(i)
                updateVar = data.getSlice(self.extraAxes[i], self.extraLoc[i])
            data1D = updateVar[0]
            spec = updateVar[3]
            xax = updateVar[5]
            ref = updateVar[6]
            if ref is None:
                ref = data.freq[self.extraAxes[i]]
            if spec == 1:
                if self.ppm:
                    axMult = 1e6 / ref
                else:
                    axMult = 1.0 / (1000.0**self.axType)
            elif spec == 0:
                axMult = 1000.0**self.axType
            line_xdata = xax * axMult
            if (self.plotType == 0):
                if len(data1D[0]) == 1:
                    self.ax.plot(line_xdata + self.extraShift[i], np.real(data1D[hyperView]) * self.extraScale[i] + self.extraOffset[i], marker='o', linestyle='none', c=self.extraColor[i], label=data.name, picker=True)
                else:
                    self.ax.plot(line_xdata + self.extraShift[i], np.real(data1D[hyperView]) * self.extraScale[i] + self.extraOffset[i], c=self.extraColor[i], linewidth=self.linewidth, label=data.name, picker=True)
            elif(self.plotType == 1):
                if len(data1D[0]) == 1:
                    self.ax.plot(line_xdata + self.extraShift[i], np.imag(data1D[hyperView]) * self.extraScale[i] + self.extraOffset[i], marker='o', linestyle='none', c=self.extraColor[i], label=data.name, picker=True)
                else:
                    self.ax.plot(line_xdata + self.extraShift[i], np.imag(data1D[hyperView]) * self.extraScale[i] + self.extraOffset[i], c=self.extraColor[i], linewidth=self.linewidth, label=data.name, picker=True)
            elif(self.plotType == 2):
                if len(data1D[0]) == 1:
                    self.ax.plot(line_xdata + self.extraShift[i], np.real(data1D[hyperView]) * self.extraScale[i] + self.extraOffset[i], marker='o', linestyle='none', c=self.extraColor[i], label=data.name, picker=True)
                else:
                    self.ax.plot(line_xdata + self.extraShift[i], np.real(data1D[hyperView]) * self.extraScale[i] + self.extraOffset[i], c=self.extraColor[i], linewidth=self.linewidth, label=data.name, picker=True)
            elif(self.plotType == 3):
                if len(data1D[0]) == 1:
                    self.ax.plot(line_xdata + self.extraShift[i], np.abs(data1D[hyperView]) * self.extraScale[i] + self.extraOffset[i], marker='o', linestyle='none', c=self.extraColor[i], label=data.name, picker=True)
                else:
                    self.ax.plot(line_xdata + self.extraShift[i], np.abs(data1D[hyperView]) * self.extraScale[i] + self.extraOffset[i], c=self.extraColor[i], linewidth=self.linewidth, label=data.name, picker=True)
        if tmpdata is None:
            tmpdata = self.data1D[hyperView]
        if self.spec == 1:
            if self.ppm:
                axMult = 1e6 / self.ref
            else:
                axMult = 1.0 / (1000.0**self.axType)
        elif self.spec == 0:
            axMult = 1000.0**self.axType
        self.line_xdata = self.xax * axMult
        if old:
            if (self.plotType == 0):
                if self.single:
                    self.ax.plot(self.line_xdata, np.real(self.data1D[hyperView]), marker='o', linestyle='none', c='k', alpha=0.2, label=self.data.name + '_old', picker=True)
                else:
                    self.ax.plot(self.line_xdata, np.real(self.data1D[hyperView]), c='k', alpha=0.2, linewidth=self.linewidth, label=self.data.name + '_old', picker=True)
            elif(self.plotType == 1):
                if self.single:
                    self.ax.plot(self.line_xdata, np.imag(self.data1D[hyperView]), marker='o', linestyle='none', c='k', alpha=0.2, label=self.data.name + '_old', picker=True)
                else:
                    self.ax.plot(self.line_xdata, np.imag(self.data1D[hyperView]), c='k', alpha=0.2, linewidth=self.linewidth, label=self.data.name + '_old', picker=True)
            elif(self.plotType == 2):
                if self.single:
                    self.ax.plot(self.line_xdata, np.real(self.data1D[hyperView]), marker='o', linestyle='none', c='k', alpha=0.2, label=self.data.name + '_old', picker=True)
                else:
                    self.ax.plot(self.line_xdata, np.real(self.data1D[hyperView]), c='k', alpha=0.2, linewidth=self.linewidth, label=self.data.name + '_old', picker=True)
            elif(self.plotType == 3):
                if self.single:
                    self.ax.plot(self.line_xdata, np.abs(self.data1D[hyperView]), marker='o', linestyle='none', c='k', alpha=0.2, label=self.data.name + '_old', picker=True)
                else:
                    self.ax.plot(self.line_xdata, np.abs(self.data1D[hyperView]), c='k', alpha=0.2, linewidth=self.linewidth, label=self.data.name + '_old', picker=True)
        if (extraX is not None):
            for num in range(len(extraX)):
                if self.single:
                    self.ax.plot(extraX[num] * axMult, extraY[num], marker='o', linestyle='none', c=extraColor[num], picker=True)
                else:
                    self.ax.plot(extraX[num] * axMult, extraY[num], linewidth=self.linewidth, c=extraColor[num], picker=True)
        if (self.plotType == 0):
            self.line_ydata = np.real(tmpdata)
            if self.single:
                self.ax.plot(self.line_xdata, np.real(tmpdata), marker='o', linestyle='none', c=self.color, label=self.data.name, picker=True)
            else:
                self.ax.plot(self.line_xdata, np.real(tmpdata), c=self.color, linewidth=self.linewidth, label=self.data.name, picker=True)
        elif(self.plotType == 1):
            self.line_ydata = np.imag(tmpdata)
            if self.single:
                self.ax.plot(self.line_xdata, np.imag(tmpdata), marker='o', linestyle='none', c=self.color, label=self.data.name, picker=True)
            else:
                self.ax.plot(self.line_xdata, np.imag(tmpdata), c=self.color, linewidth=self.linewidth, label=self.data.name, picker=True)
        elif(self.plotType == 2):
            self.line_ydata = np.real(tmpdata)
            if self.single:
                self.ax.plot(self.line_xdata, np.imag(tmpdata), marker='o', linestyle='none', c='r', label=self.data.name + '_imag', picker=True)
                self.ax.plot(self.line_xdata, np.real(tmpdata), marker='o', linestyle='none', c=self.color, label=self.data.name, picker=True)
            else:
                self.ax.plot(self.line_xdata, np.imag(tmpdata), c='r', linewidth=self.linewidth, label=self.data.name + '_imag', picker=True)
                self.ax.plot(self.line_xdata, np.real(tmpdata), c=self.color, linewidth=self.linewidth, label=self.data.name, picker=True)
        elif(self.plotType == 3):
            self.line_ydata = np.abs(tmpdata)
            if self.single:
                self.ax.plot(self.line_xdata, np.abs(tmpdata), marker='o', linestyle='none', c=self.color, label=self.data.name, picker=True)
            else:
                self.ax.plot(self.line_xdata, np.abs(tmpdata), c=self.color, linewidth=self.linewidth, label=self.data.name, picker=True)
        if self.spec == 0:
            if self.axType == 0:
                self.ax.set_xlabel('Time [s]')
            elif self.axType == 1:
                self.ax.set_xlabel('Time [ms]')
            elif self.axType == 2:
                self.ax.set_xlabel(u'Time [\u03BCs]')
            else:
                self.ax.set_xlabel('User defined')
        elif self.spec == 1:
            if self.ppm:
                self.ax.set_xlabel('Frequency [ppm]')
            else:
                if self.axType == 0:
                    self.ax.set_xlabel('Frequency [Hz]')
                elif self.axType == 1:
                    self.ax.set_xlabel('Frequency [kHz]')
                elif self.axType == 2:
                    self.ax.set_xlabel('Frequency [MHz]')
                else:
                    self.ax.set_xlabel('User defined')
        else:
            self.ax.set_xlabel('')
        self.ax.get_xaxis().get_major_formatter().set_powerlimits((-4, 4))
        self.ax.get_yaxis().get_major_formatter().set_powerlimits((-4, 4))
        self.ax.xaxis.grid(self.grids[0])
        self.ax.yaxis.grid(self.grids[1])
        if self.spec > 0:
            self.ax.set_xlim(self.xmaxlim, self.xminlim)
        else:
            self.ax.set_xlim(self.xminlim, self.xmaxlim)
        self.ax.set_ylim(self.yminlim, self.ymaxlim)
        if output is not None:
            self.canvas.print_figure(output)
        self.canvas.draw()

#########################################################################################################
# the class from which the stacked data is displayed, the operations which only edit the content of this class are for previewing


class CurrentStacked(Current1D):

    X_RESIZE = False
    Y_RESIZE = True

    def __init__(self, root, fig, canvas, data, duplicateCurrent=None):
        self.data = data
        if hasattr(duplicateCurrent, 'axes2'):
            self.axes2 = duplicateCurrent.axes2
        else:
            self.axes2 = len(self.data.data[0].shape) - 2
            if hasattr(duplicateCurrent, 'axes'):
                if self.axes2 == duplicateCurrent.axes:
                    self.axes2 = (self.axes2 - 1) % self.data.data[0].ndim
        if hasattr(duplicateCurrent, 'stackBegin'):
            self.stackBegin = duplicateCurrent.stackBegin
        else:
            self.stackBegin = None
        if hasattr(duplicateCurrent, 'stackEnd'):
            self.stackEnd = duplicateCurrent.stackEnd
        else:
            self.stackEnd = None
        if hasattr(duplicateCurrent, 'stackStep'):
            self.stackStep = duplicateCurrent.stackStep
        else:
            self.stackStep = None
            if self.data.data[0].shape[self.axes2] > 100:
                self.stackStep = 1 + int(self.data.data[0].shape[self.axes2]) / 100
        self.spacing = 0
        super(CurrentStacked, self).__init__(root, fig, canvas, data, duplicateCurrent)
        # self.startUp()

    def startUp(self, xReset=True, yReset=True):
        self.resetSpacing()
        self.plotReset(xReset, yReset)
        self.showFid()

    def copyCurrent(self, root, fig, canvas, data):
        return CurrentStacked(root, fig, canvas, data, self)

    def upd(self):  # get new data from the data instance
        if self.data.data[0].ndim < 2:
            self.root.rescue()
            return False
        if (len(self.locList) + 2) != self.data.data[0].ndim:
            self.resetLocList()
        try:
            updateVar = self.data.getBlock(self.axes, self.axes2, self.locList, self.stackBegin, self.stackEnd, self.stackStep)
            if updateVar is None:
                self.root.rescue()
                return False
        except Exception:
            self.resetLocList()
            updateVar = self.data.getBlock(self.axes, self.axes2, self.locList, self.stackBegin, self.stackEnd, self.stackStep)
        self.data1D = updateVar[0]
        self.freq = updateVar[1]
        self.freq2 = updateVar[2]
        self.sw = updateVar[3]
        self.sw2 = updateVar[4]
        self.spec = updateVar[5]
        self.spec2 = updateVar[6]
        self.wholeEcho = updateVar[7]
        self.wholeEcho2 = updateVar[8]
        self.xax = updateVar[9]
        self.xax2 = updateVar[10]
        self.ref = updateVar[11]
        self.ref2 = updateVar[12]
        if self.ref is None:
            self.ref = self.freq
        if self.ref2 is None:
            self.ref2 = self.freq2
        self.single = self.data1D[0].shape[-1] == 1
        return True

    def setBlock(self, axes, axes2, locList, stackBegin=None, stackEnd=None, stackStep=None):  # change the slice
        axesSame = True
        if (self.axes != axes) or (self.axes2 != axes2):
            axesSame = False
        self.axes = axes
        self.axes2 = axes2
        self.stackBegin = stackBegin
        self.stackEnd = stackEnd
        self.stackStep = stackStep
        if stackStep is None:
            if self.data.data[0].shape[self.axes2] > 100:
                self.stackStep = 1 + int(self.data.data[0].shape[self.axes2]) / 100
        self.locList = locList
        self.upd()
        if not axesSame:
            self.resetSpacing()
            self.plotReset()
        self.showFid()

    def resetLocList(self):
        self.locList = [0] * (len(self.data.data[0].shape) - 2)

    def stackSelect(self, stackBegin, stackEnd, stackStep):
        self.stackBegin = stackBegin
        self.stackEnd = stackEnd
        self.stackStep = stackStep
        self.upd()
        self.plotReset(False, True)
        self.showFid()

    def apodPreview(self, lor=None, gauss=None, cos2=None, hamming=None, shift=0.0, shifting=0.0, shiftingAxes=None):  # display the 1D data including the apodization function
        hyperView = 0
        t = np.arange(0, len(self.data1D[0][0])) / (self.sw)
        if shiftingAxes is not None:
            if shiftingAxes == self.axes:
                self.dispMsg('shiftingAxes cannot be equal to axes')
            elif shiftingAxes == self.axes2:
                ar = np.arange(self.data.data[0].shape[self.axes2])[reim.floatSlice(self.stackBegin, self.stackEnd, self.stackStep)]
                x = np.ones((len(ar), len(self.data1D[0][0])))
                for i in range(len(ar)):
                    shift1 = shift + shifting * ar[i] / self.data.sw[shiftingAxes]
                    x2 = func.apodize(t, shift1, self.sw, len(self.data1D[0][0]), lor, gauss, cos2, hamming, self.wholeEcho)
                    x[i] = x2
            else:
                if (shiftingAxes < self.axes) and (shiftingAxes < self.axes2):
                    shift += shifting * self.locList[shiftingAxes] * self.data.data[0].shape[shiftingAxes] / self.data.sw[shiftingAxes]
                elif (shiftingAxes > self.axes) and (shiftingAxes > self.axes2):
                    shift += shifting * self.locList[shiftingAxes - 2] * self.data.data[0].shape[shiftingAxes] / self.data.sw[shiftingAxes]
                else:
                    shift += shifting * self.locList[shiftingAxes - 1] * self.data.data[0].shape[shiftingAxes] / self.data.sw[shiftingAxes]
                x = func.apodize(t, shift, self.sw, len(self.data1D[0][0]), lor, gauss, cos2, hamming, self.wholeEcho)
                x = np.repeat([x], len(self.data1D[0]), axis=0)
        else:
            x = func.apodize(t, shift, self.sw, len(self.data1D[0][0]), lor, gauss, cos2, hamming, self.wholeEcho)
            x = np.repeat([x], len(self.data1D[0]), axis=0)
        y = copy.copy(self.data1D)
        self.ax.cla()
        if self.spec == 1:
            y = self.fourierLocal(y, 1,self.axes)
            for index in range(len(y)):
                y[index] = y[index] * x
            y = self.fourierLocal(y, 0,self.axes)
        else:
            for index in range(len(y)):
                y[index] = y[index] * x
        if self.spec == 0:
            if self.plotType == 0:
                self.showFid(y[hyperView], [t], x * np.amax(np.real(self.data1D[hyperView])), ['g'], old=True)
            elif self.plotType == 1:
                self.showFid(y[hyperView], [t], x * np.amax(np.imag(self.data1D[hyperView])), ['g'], old=True)
            elif self.plotType == 2:
                self.showFid(y[hyperView], [t], x * np.amax(np.amax(np.real(self.data1D[hyperView])), np.amax(np.imag(self.data1D[hyperView]))), ['g'], old=True)
            elif self.plotType == 3:
                self.showFid(y[hyperView], [t], x * np.amax(np.abs(self.data1D[hyperView])), ['g'], old=True)
        else:
            self.showFid(y[hyperView])

    def setSpacing(self, spacing):
        self.spacing = spacing
        self.plotReset(False, True)
        self.showFid()

    def resetSpacing(self):
        hyperView = 0
        difference = np.diff(self.data1D[hyperView], axis=0)
        if difference.size == 0:
            self.spacing = 0
        else:
            if self.plotType == 0:
                difference = np.amin(np.real(difference))
                amp = np.amax(np.real(self.data1D[hyperView])) - np.amin(np.real(self.data1D[hyperView]))
            elif self.plotType == 1:
                difference = np.amin(np.imag(difference))
                amp = np.amax(np.imag(self.data1D[hyperView])) - np.amin(np.imag(self.data1D[hyperView]))
            elif self.plotType == 2:
                difference = np.amin((np.real(difference), np.imag(difference)))
                amp = np.amax((np.real(self.data1D[hyperView]), np.imag(self.data1D[hyperView]))) - np.amin((np.real(self.data1D[hyperView]), np.imag(self.data1D[hyperView])))
            elif self.plotType == 3:
                difference = np.amin(np.abs(difference))
                amp = np.amax(np.abs(self.data1D[hyperView])) - np.amin(np.abs(self.data1D[hyperView]))
            self.spacing = np.abs(difference) + 0.1 * amp

    def altScroll(self, event):
        self.spacing = self.spacing * 1.1**event.step
        self.root.sideframe.scrollSpacing(self.spacing)
        self.showFid()

    def altReset(self):
        self.resetSpacing()
        self.root.sideframe.scrollSpacing(self.spacing)
        self.showFid()

    def showFid(self, tmpdata=None, extraX=None, extraY=None, extraColor=None, old=False):  # display the 1D data
        hyperView = 0
        self.peakPickReset()
        if tmpdata is None:
            tmpdata = self.data1D[hyperView]
        self.ax.cla()
        if self.spec == 1:
            if self.ppm:
                axMult = 1e6 / self.ref
            else:
                axMult = 1.0 / (1000.0**self.axType)
        elif self.spec == 0:
            axMult = 1000.0**self.axType
        self.line_xdata = self.xax * axMult
        if old:
            if (self.plotType == 0):
                for num in range(len(self.data1D[0])):
                    if self.single:
                        self.ax.plot(self.line_xdata, num * self.spacing + np.real(self.data1D[hyperView][num]), marker='o', linestyle='none', c='k', alpha=0.2, label=self.data.name + '_old', picker=True)
                    else:
                        self.ax.plot(self.line_xdata, num * self.spacing + np.real(self.data1D[hyperView][num]), c='k', alpha=0.2, linewidth=self.linewidth, label=self.data.name + '_old', picker=True)
            elif(self.plotType == 1):
                for num in range(len(self.data1D[0])):
                    if self.single:
                        self.ax.plot(self.line_xdata, num * self.spacing + np.imag(self.data1D[hyperView][num]), marker='o', linestyle='none', c='k', alpha=0.2, label=self.data.name + '_old', picker=True)
                    else:
                        self.ax.plot(self.line_xdata, num * self.spacing + np.imag(self.data1D[hyperView][num]), c='k', alpha=0.2, linewidth=self.linewidth, label=self.data.name + '_old', picker=True)
            elif(self.plotType == 2):
                for num in range(len(self.data1D[0])):
                    if self.single:
                        self.ax.plot(self.line_xdata, num * self.spacing + np.real(self.data1D[hyperView][num]), marker='o', linestyle='none', c='k', alpha=0.2, label=self.data.name + '_old', picker=True)
                    else:
                        self.ax.plot(self.line_xdata, num * self.spacing + np.real(self.data1D[hyperView][num]), c='k', alpha=0.2, linewidth=self.linewidth, label=self.data.name + '_old', picker=True)
            elif(self.plotType == 3):
                for num in range(len(self.data1D[0])):
                    if self.single:
                        self.ax.plot(self.line_xdata, num * self.spacing + np.abs(self.data1D[hyperView][num]), marker='o', linestyle='none', c='k', alpha=0.2, label=self.data.name + '_old', picker=True)
                    else:
                        self.ax.plot(self.line_xdata, num * self.spacing + np.abs(self.data1D[hyperView][num]), c='k', alpha=0.2, linewidth=self.linewidth, label=self.data.name + '_old', picker=True)
        if (extraX is not None):
            for num in range(len(extraY)):
                if self.single:
                    self.ax.plot(extraX[0] * axMult, num * self.spacing + extraY[num], marker='o', linestyle='none', c=extraColor[0], picker=True)
                else:
                    self.ax.plot(extraX[0] * axMult, num * self.spacing + extraY[num], linewidth=self.linewidth, c=extraColor[0], picker=True)
        if (self.plotType == 0):
            tmpdata = np.real(tmpdata)
        elif (self.plotType == 1):
            tmpdata = np.imag(tmpdata)
        elif(self.plotType == 3):
            tmpdata = np.abs(tmpdata)
        self.line_ydata = np.real(tmpdata[0])
        if self.single:
            for num in range(len(tmpdata)):
                if (self.plotType == 2):
                    self.ax.plot(self.line_xdata, num * self.spacing + np.imag(tmpdata[num]), marker='o', linestyle='none', c='r', label=self.data.name + '_imag', picker=True)
                self.ax.plot(self.line_xdata, num * self.spacing + np.real(tmpdata[num]), marker='o', linestyle='none', c=self.color, label=self.data.name, picker=True)
        else:
            for num in range(len(tmpdata)):
                if (self.plotType == 2):
                    self.ax.plot(self.line_xdata, num * self.spacing + np.imag(tmpdata[num]), c='r', linewidth=self.linewidth, label=self.data.name + '_imag', picker=True)
                self.ax.plot(self.line_xdata, num * self.spacing + np.real(tmpdata[num]), c=self.color, linewidth=self.linewidth, label=self.data.name, picker=True)
        if self.spec == 0:
            if self.axType == 0:
                self.ax.set_xlabel('Time [s]')
            elif self.axType == 1:
                self.ax.set_xlabel('Time [ms]')
            elif self.axType == 2:
                self.ax.set_xlabel(u'Time [\u03BCs]')
            else:
                self.ax.set_xlabel('User defined')
        elif self.spec == 1:
            if self.ppm:
                self.ax.set_xlabel('Frequency [ppm]')
            else:
                if self.axType == 0:
                    self.ax.set_xlabel('Frequency [Hz]')
                elif self.axType == 1:
                    self.ax.set_xlabel('Frequency [kHz]')
                elif self.axType == 2:
                    self.ax.set_xlabel('Frequency [MHz]')
                else:
                    self.ax.set_xlabel('User defined')
        else:
            self.ax.set_xlabel('')
        if self.spec > 0:
            self.ax.set_xlim(self.xmaxlim, self.xminlim)
        else:
            self.ax.set_xlim(self.xminlim, self.xmaxlim)
        self.ax.set_ylim(self.yminlim, self.ymaxlim)
        self.ax.get_xaxis().get_major_formatter().set_powerlimits((-4, 4))
        self.ax.get_yaxis().get_major_formatter().set_powerlimits((-4, 4))
        self.ax.xaxis.grid(self.grids[0])
        self.ax.yaxis.grid(self.grids[1])
        self.canvas.draw()

    def plotReset(self, xReset=True, yReset=True):  # set the plot limits to min and max values
        hyperView = 0
        self.ax = self.fig.gca()
        incr = np.repeat(np.arange(len(self.data1D[0])).reshape((len(self.data1D[0]), 1)), len(self.data1D[0][0]), axis=1) * self.spacing
        if self.plotType == 0:
            miny = np.amin(np.real(self.data1D[hyperView]) + incr)
            maxy = np.amax(np.real(self.data1D[hyperView]) + incr)
        elif self.plotType == 1:
            miny = np.amin(np.imag(self.data1D[hyperView]) + incr)
            maxy = np.amax(np.imag(self.data1D[hyperView]) + incr)
        elif self.plotType == 2:
            miny = np.amin((np.amin(np.real(self.data1D[hyperView]) + incr), np.amin(np.imag(self.data1D[hyperView]) + incr)))
            maxy = np.amax((np.amax(np.real(self.data1D[hyperView]) + incr), np.amax(np.imag(self.data1D[hyperView]) + incr)))
        elif self.plotType == 3:
            miny = np.amin(np.abs(self.data1D[hyperView]) + incr)
            maxy = np.amax(np.abs(self.data1D[hyperView]) + incr)
        else:
            miny = -1
            maxy = 1
        differ = 0.05 * (maxy - miny)  # amount to add to show all datapoints (10%)
        if yReset:
            self.yminlim = miny - differ
            self.ymaxlim = maxy + differ
        if self.spec == 1:
            if self.ppm:
                if self.ref == 0.0:
                    self.ppm = False
                    axMult = 1.0 / (1000.0**self.axType)
                else:
                    axMult = 1e6 / self.ref
            else:
                axMult = 1.0 / (1000.0**self.axType)
        elif self.spec == 0:
            axMult = 1000.0**self.axType
        if xReset:
            self.xminlim = min(self.xax * axMult)
            self.xmaxlim = max(self.xax * axMult)
        if self.spec > 0:
            self.ax.set_xlim(self.xmaxlim, self.xminlim)
        else:
            self.ax.set_xlim(self.xminlim, self.xmaxlim)
        self.ax.set_ylim(self.yminlim, self.ymaxlim)

#########################################################################################################
# the class from which the arrayed data is displayed, the operations which only edit the content of this class are for previewing


class CurrentArrayed(Current1D):

    X_RESIZE = True
    Y_RESIZE = False

    def __init__(self, root, fig, canvas, data, duplicateCurrent=None):
        self.data = data
        if hasattr(duplicateCurrent, 'axes2'):
            self.axes2 = duplicateCurrent.axes2
        else:
            self.axes2 = len(self.data.data[0].shape) - 2
            if hasattr(duplicateCurrent, 'axes'):
                if self.axes2 == duplicateCurrent.axes:
<<<<<<< HEAD
                    self.axes2 = (self.axes2 - 1) % self.data.data[0].ndim
=======
                    self.axes2 = (self.axes2 - 1) % self.data.data.ndim
        if hasattr(duplicateCurrent, 'axType2'):
            self.axType2 = duplicateCurrent.axType2
        else:
            self.axType2 = root.father.defaultUnits
        if hasattr(duplicateCurrent, 'ppm2'):
            self.ppm2 = duplicateCurrent.ppm2
        else:
            self.ppm2 = False
>>>>>>> 4cdf4be8
        if hasattr(duplicateCurrent, 'stackBegin'):
            self.stackBegin = duplicateCurrent.stackBegin
        else:
            self.stackBegin = None
        if hasattr(duplicateCurrent, 'stackEnd'):
            self.stackEnd = duplicateCurrent.stackEnd
        else:
            self.stackEnd = None
        if hasattr(duplicateCurrent, 'stackStep'):
            self.stackStep = duplicateCurrent.stackStep
        else:
            self.stackStep = None
            if self.data.data[0].shape[self.axes2] > 100:
                self.stackStep = 1 + int(self.data.data[0].shape[self.axes2]) / 100
        self.spacing = 0
        if duplicateCurrent is not None:
            if isinstance(duplicateCurrent, CurrentArrayed):
                self.zminlim = duplicateCurrent.zminlim
                self.zmaxlim = duplicateCurrent.zmaxlim
            else:
                # The z-axes limits are in xax units unlike the x-axes and y-axes limits
                if duplicateCurrent.spec == 1:
                    if duplicateCurrent.ppm:
                        axMult = 1e6 / duplicateCurrent.ref
                    else:
                        axMult = 1.0 / (1000.0**duplicateCurrent.axType)
                elif duplicateCurrent.spec == 0:
                    axMult = 1000.0**duplicateCurrent.axType
                self.zminlim = (duplicateCurrent.xminlim) / axMult
                self.zmaxlim = (duplicateCurrent.xmaxlim) / axMult
        super(CurrentArrayed, self).__init__(root, fig, canvas, data, duplicateCurrent)

    def startUp(self, xReset=True, yReset=True):
        self.resetSpacing(False)
        self.plotReset(xReset, yReset)
        self.showFid()

    def copyCurrent(self, root, fig, canvas, data):
        return CurrentArrayed(root, fig, canvas, data, self)

    def upd(self):  # get new data from the data instance
        if self.data.data[0].ndim < 2:
            self.root.rescue()
            return False
        if (len(self.locList) + 2) != self.data.data[0].ndim:
            self.resetLocList()
        try:
            updateVar = self.data.getBlock(self.axes, self.axes2, self.locList, self.stackBegin, self.stackEnd, self.stackStep)
            if updateVar is None:
                self.root.rescue()
                return False
        except Exception:
            self.resetLocList()
            updateVar = self.data.getBlock(self.axes, self.axes2, self.locList, self.stackBegin, self.stackEnd, self.stackStep)
        self.data1D = updateVar[0]
        self.freq = updateVar[1]
        self.freq2 = updateVar[2]
        self.sw = updateVar[3]
        self.sw2 = updateVar[4]
        self.spec = updateVar[5]
        self.spec2 = updateVar[6]
        self.wholeEcho = updateVar[7]
        self.wholeEcho2 = updateVar[8]
        self.xax = updateVar[9]
        self.xax2 = updateVar[10]
        self.ref = updateVar[11]
        self.ref2 = updateVar[12]
        if self.ref is None:
            self.ref = self.freq
        if self.ref2 is None:
            self.ref2 = self.freq2
        self.single = self.data1D[0].shape[-1] == 1
        return True

    def setBlock(self, axes, axes2, locList, stackBegin=None, stackEnd=None, stackStep=None):  # change the slice
        axesSame = True
        if (self.axes != axes) or (self.axes2 != axes2):
            axesSame = False
        self.axes = axes
        self.axes2 = axes2
        self.stackBegin = stackBegin
        self.stackEnd = stackEnd
        self.stackStep = stackStep
        if self.data.data[0].shape[self.axes2] > 100:
            self.stackStep = 1 + int(self.data.data[0].shape[self.axes2]) / 100
        self.locList = locList
        self.upd()
        if not axesSame:
            self.resetSpacing()
            self.plotReset()
        self.showFid()

    def resetLocList(self):
        self.locList = [0] * (len(self.data.data[0].shape) - 2)

    def setAxType2(self, val):
        if self.spec2 == 1:
            if self.ppm2:
                oldAxMult = 1e6 / self.ref2
            else:
                oldAxMult = 1.0 / (1000.0**self.axType2)
        elif self.spec2 == 0:
            oldAxMult = 1000.0**self.axType2
        if self.spec2 == 1:
            if val == 3:
                newAxMult = 1e6 / self.ref2
            else:
                newAxMult = 1.0 / (1000.0**val)
        elif self.spec2 == 0:
            newAxMult = 1000.0**val
        if val == 3:
            self.ppm2 = True
        else:
            self.ppm2 = False
            self.axType2 = val
        #self.yminlim = self.yminlim * newAxMult / oldAxMult
        #self.ymaxlim = self.ymaxlim * newAxMult / oldAxMult
        self.showFid()

    def stackSelect(self, stackBegin, stackEnd, stackStep):
        self.stackBegin = stackBegin
        self.stackEnd = stackEnd
        self.stackStep = stackStep
        self.upd()
        self.plotReset(True, False)
        self.showFid()

    def apodPreview(self, lor=None, gauss=None, cos2=None, hamming=None, shift=0.0, shifting=0.0, shiftingAxes=None):  # display the 1D data including the apodization function
        hyperView = 0
        t = np.arange(0, len(self.data1D[0][0])) / (self.sw)
        if shiftingAxes is not None:
            if shiftingAxes == self.axes:
                self.dispMsg('shiftingAxes cannot be equal to axes')
            elif shiftingAxes == self.axes2:
                ar = np.arange(self.data.data[0].shape[self.axes2])[slice(self.stackBegin, self.stackEnd, self.stackStep)]
                x = np.ones((len(ar), len(self.data1D[0][0])))
                for i in range(len(ar)):
                    shift1 = shift + shifting * ar[i] / self.data.sw[shiftingAxes]
                    x2 = func.apodize(t, shift1, self.sw, len(self.data1D[0][0]), lor, gauss, cos2, hamming, self.wholeEcho)
                    x[i] = x2
            else:
                if (shiftingAxes < self.axes) and (shiftingAxes < self.axes2):
                    shift += shifting * self.locList[shiftingAxes] * self.data.data[0].shape[shiftingAxes] / self.data.sw[shiftingAxes]
                elif (shiftingAxes > self.axes) and (shiftingAxes > self.axes2):
                    shift += shifting * self.locList[shiftingAxes - 2] * self.data.data[0].shape[shiftingAxes] / self.data.sw[shiftingAxes]
                else:
                    shift += shifting * self.locList[shiftingAxes - 1] * self.data.data[0].shape[shiftingAxes] / self.data.sw[shiftingAxes]
                x = func.apodize(t, shift, self.sw, len(self.data1D[0][0]), lor, gauss, cos2, hamming, self.wholeEcho)
                x = np.repeat([x], len(self.data1D[0]), axis=0)
        else:
            x = func.apodize(t, shift, self.sw, len(self.data1D[0][0]), lor, gauss, cos2, hamming, self.wholeEcho)
            x = np.repeat([x], len(self.data1D[0]), axis=0)
        y = copy.copy(self.data1D)
        self.ax.cla()
        if self.spec == 1:
            y = self.fourierLocal(y, 1,self.axes)
            for index in range(len(y)):
                y[index] = y[index] * x
            y = self.fourierLocal(y, 0, self.axes)
        else:
            for index in range(len(y)):
                y[index] = y[index] * x

        if self.spec == 0:
            if self.plotType == 0:
                self.showFid(y[hyperView], [t], x * np.amax(np.real(self.data1D[hyperView])), ['g'], old=True)
            elif self.plotType == 1:
                self.showFid(y[hyperView], [t], x * np.amax(np.imag(self.data1D[hyperView])), ['g'], old=True)
            elif self.plotType == 2:
                self.showFid(y[hyperView], [t], x * np.amax(np.amax(np.real(self.data1D[hyperView])), np.amax(np.imag(self.data1D[hyperView]))), ['g'], old=True)
            elif self.plotType == 3:
                self.showFid(y[hyperView], [t], x * np.amax(np.abs(self.data1D[hyperView])), ['g'], old=True)
        else:
            self.showFid(y[hyperView])

    def setSpacing(self, spacing):
        self.spacing = spacing
        self.plotReset(True, False)
        self.showFid()

    def resetSpacing(self, zlims=True):
        if zlims:
            self.zminlim = min(self.xax)
            self.zmaxlim = max(self.xax)
        xaxZlims = (self.xax > self.zminlim) & (self.xax < self.zmaxlim)
        self.spacing = (self.xax[xaxZlims][-1] - self.xax[xaxZlims][0]) * 1.1

    def altScroll(self, event):
        self.spacing = self.spacing * 1.1**event.step
        self.root.sideframe.scrollSpacing(self.spacing)
        self.showFid()

    def altReset(self):
        self.resetSpacing()
        self.root.sideframe.scrollSpacing(self.spacing)
        self.showFid()

    def showFid(self, tmpdata=None, extraX=None, extraY=None, extraColor=None, old=False):  # display the 1D data
        hyperView = 0
        self.peakPickReset()
        if tmpdata is None:
            tmpdata = self.data1D[hyperView]
        self.ax.cla()
        if self.spec > 0:
            direc = slice(None, None, -1)
        else:
            direc = slice(None, None, 1)
        xaxZlims = (self.xax > self.zminlim) & (self.xax < self.zmaxlim)
        if self.spec == 1:
            if self.ppm:
                axMult = 1e6 / self.ref
            else:
                axMult = 1.0 / (1000.0**self.axType)
        elif self.spec == 0:
            axMult = 1000.0**self.axType
        if self.spec2 == 1:
            if self.ppm2:
                axMult2 = 1e6 / self.ref2
            else:
                axMult2 = 1.0 / (1000.0**self.axType2)
        elif self.spec2 == 0:
            axMult2 = 1000.0**self.axType2
        if old:
            if (self.plotType == 0):
                oldData = np.real(self.data1D[hyperView])
            elif(self.plotType == 1):
                oldData = np.imag(self.data1D[hyperView])
            elif(self.plotType == 2):
                oldData = np.real(self.data1D[hyperView])
            elif(self.plotType == 3):
                oldData = np.abs(self.data1D[hyperView])
            for num in range(len(self.data1D[0])):
                if self.single:
                    self.ax.plot((num * self.spacing + self.xax[xaxZlims]) * axMult, oldData[num][xaxZlims][direc], marker='o', linestyle='none', c='k', alpha=0.2, label=self.data.name + '_old', picker=True)
                else:
                    self.ax.plot((num * self.spacing + self.xax[xaxZlims]) * axMult, oldData[num][xaxZlims][direc], c='k', alpha=0.2, linewidth=self.linewidth, label=self.data.name + '_old', picker=True)
        if (extraX is not None):
            extraZlims = (extraX[0] > self.zminlim) & (extraX[0] < self.zmaxlim)
            for num in range(len(extraY)):
                if self.single:
                    self.ax.plot((num * self.spacing + extraX[0][extraZlims]) * axMult, extraY[num][extraZlims][direc], marker='o', linestyle='none', c=extraColor[0], picker=True)
                else:
                    self.ax.plot((num * self.spacing + extraX[0][extraZlims]) * axMult, extraY[num][extraZlims][direc], linewidth=self.linewidth, c=extraColor[0], picker=True)
        if (self.plotType == 0):
            tmpdata = np.real(tmpdata)
        elif(self.plotType == 1):
            tmpdata = np.imag(tmpdata)
        elif(self.plotType == 3):
            tmpdata = np.abs(tmpdata)
        self.line_xdata = []
        self.line_ydata = []
        ticksPos = []
        if self.single:
            for num in range(len(tmpdata)):
                if (self.plotType == 2):
                    self.ax.plot((num * self.spacing + self.xax[xaxZlims]) * axMult, np.imag(tmpdata[num][xaxZlims])[direc], marker='o', linestyle='none', c='r', label=self.data.name + '_imag', picker=True)
                self.line_xdata = np.append(self.line_xdata, (num * self.spacing + self.xax[xaxZlims]) * axMult)
                self.line_ydata = np.append(self.line_ydata, np.real(tmpdata[num][xaxZlims])[direc])
                self.ax.plot((num * self.spacing + self.xax[xaxZlims]) * axMult, np.real(tmpdata[num][xaxZlims])[direc], marker='o', linestyle='none', c=self.color, label=self.data.name, picker=True)
                pos = (num * self.spacing + 0.5 * (self.xax[xaxZlims][-1] + self.xax[xaxZlims][0])) * axMult
                ticksPos.append(pos)
        else:
            for num in range(len(tmpdata)):
                if (self.plotType == 2):
                    self.ax.plot((num * self.spacing + self.xax[xaxZlims]) * axMult, np.imag(tmpdata[num][xaxZlims])[direc], c='r', linewidth=self.linewidth, label=self.data.name + '_imag', picker=True)
                self.line_xdata = np.append(self.line_xdata, (num * self.spacing + self.xax[xaxZlims]) * axMult)
                self.line_ydata = np.append(self.line_ydata, np.real(tmpdata[num][xaxZlims])[direc])
                self.ax.plot((num * self.spacing + self.xax[xaxZlims]) * axMult, np.real(tmpdata[num][xaxZlims])[direc], c=self.color, linewidth=self.linewidth, label=self.data.name, picker=True)
                pos = (num * self.spacing + 0.5 * (self.xax[xaxZlims][-1] + self.xax[xaxZlims][0])) * axMult
                ticksPos.append(pos)
        self.ax.set_xticks(ticksPos)
        self.ax.set_xticklabels([('%#.3g') % x for x in self.xax2 * axMult2])
        self.ax.set_xlim(self.xminlim, self.xmaxlim)
        self.ax.set_ylim(self.yminlim, self.ymaxlim)
        #self.ax.get_xaxis().get_major_formatter().set_powerlimits((-4, 4))
        self.ax.get_yaxis().get_major_formatter().set_powerlimits((-4, 4))
        self.ax.xaxis.grid(self.grids[0])
        self.ax.yaxis.grid(self.grids[1])
        self.canvas.draw()

    def plotReset(self, xReset=True, yReset=True):  # set the plot limits to min and max values
        hyperView = 0
        if self.plotType == 0:
            miny = np.amin(np.real(self.data1D[hyperView]))
            maxy = np.amax(np.real(self.data1D[hyperView]))
        elif self.plotType == 1:
            miny = np.amin(np.imag(self.data1D[hyperView]))
            maxy = np.amax(np.imag(self.data1D[hyperView]))
        elif self.plotType == 2:
            miny = np.amin((np.amin(np.real(self.data1D[hyperView])), np.amin(np.imag(self.data1D[hyperView]))))
            maxy = np.amax((np.amax(np.real(self.data1D[hyperView])), np.amax(np.imag(self.data1D[hyperView]))))
        elif self.plotType == 3:
            miny = np.amin(np.abs(self.data1D[hyperView]))
            maxy = np.amax(np.abs(self.data1D[hyperView]))
        else:
            miny = -1
            maxy = 1
        differ = 0.05 * (maxy - miny)  # amount to add to show all datapoints (10%)
        if yReset:
            self.yminlim = miny - differ
            self.ymaxlim = maxy + differ
        if xReset:
            xaxZlims = (self.xax > self.zminlim) & (self.xax < self.zmaxlim)
            if self.spec == 1:
                if self.ppm:
                    if self.ref == 0.0:
                        self.ppm = False
                        axMult = 1.0 / (1000.0**self.axType)
                    else:
                        axMult = 1e6 / self.ref
                else:
                    axMult = 1.0 / (1000.0**self.axType)
            elif self.spec == 0:
                axMult = 1000.0**self.axType
            self.xminlim = min(self.xax[xaxZlims] * axMult)
            self.xmaxlim = (max(self.xax[xaxZlims]) + (len(self.data1D[0]) - 1) * self.spacing) * axMult
        self.ax.set_xlim(self.xminlim, self.xmaxlim)
        self.ax.set_ylim(self.yminlim, self.ymaxlim)

######################################################################################################


def add_diagonal(axes, mult, *line_args, **line_kwargs):
    identity, = axes.plot([], [], *line_args, **line_kwargs)

    def callback(axes):
        low_x, high_x = axes.get_xlim()
        low_y, high_y = axes.get_ylim()
        if mult == 0:
            low = low_y
            high = high_y
        else:
            low_y = low_y / float(mult)
            high_y = high_y / float(mult)
            low = max(low_x, low_y)
            high = min(high_x, high_y)
        identity.set_data([low, high], [low * mult, high * mult])
    callback(axes)
    axes.callbacks.connect('xlim_changed', callback)
    axes.callbacks.connect('ylim_changed', callback)
    return axes

#########################################################################################################
# the class from which the contour data is displayed, the operations which only edit the content of this class are for previewing


class CurrentContour(Current1D):

    X_RESIZE = False
    Y_RESIZE = True

    def __init__(self, root, fig, canvas, data, duplicateCurrent=None):
        self.data = data
        if hasattr(duplicateCurrent, 'axes2'):
            self.axes2 = duplicateCurrent.axes2
        else:
            self.axes2 = len(self.data.data[0].shape) - 2
            if hasattr(duplicateCurrent, 'axes'):
                if self.axes2 == duplicateCurrent.axes:
                    self.axes2 = (self.axes2 - 1) % self.data.data[0].ndim
        if hasattr(duplicateCurrent, 'axType2'):
            self.axType2 = duplicateCurrent.axType2
        else:
            self.axType2 = root.father.defaultUnits
        if hasattr(duplicateCurrent, 'ppm2'):
            self.ppm2 = duplicateCurrent.ppm2
        else:
            self.ppm2 = False
        if hasattr(duplicateCurrent, 'numLevels'):
            self.numLevels = duplicateCurrent.numLevels
        else:
            self.numLevels = self.data.numLevels
        if hasattr(duplicateCurrent, 'minLevels'):
            self.minLevels = duplicateCurrent.minLevels
        else:
            self.minLevels = self.data.minLevels
        if hasattr(duplicateCurrent, 'maxLevels'):
            self.maxLevels = duplicateCurrent.maxLevels
        else:
            self.maxLevels = self.data.maxLevels
        if hasattr(duplicateCurrent, 'contourSign'):
            self.contourSign = duplicateCurrent.contourSign
        else:
            self.contourSign = self.data.contourSign
        if hasattr(duplicateCurrent, 'contourType'):
            self.contourType = duplicateCurrent.contourType
        else:
            self.contourType = self.data.contourType
        if hasattr(duplicateCurrent, 'multiValue'):
            self.multiValue = duplicateCurrent.multiValue
        else:
            self.multiValue = self.data.multiValue
        if hasattr(duplicateCurrent, 'projTop'):
            self.projTop = duplicateCurrent.projTop
        else:
            self.projTop = self.data.projTop
        if hasattr(duplicateCurrent, 'projRight'):
            self.projRight = duplicateCurrent.projRight
        else:
            self.projRight = self.data.projRight
        if hasattr(duplicateCurrent, 'projLimits'):
            self.projLimits = duplicateCurrent.projLimits
        else:
            self.projLimits = self.data.projLimits
        if hasattr(duplicateCurrent, 'projLimitsBool'):
            self.projLimitsBool = duplicateCurrent.projLimitsBool
        else:
            self.projLimitsBool = self.data.projLimitsBool
        super(CurrentContour, self).__init__(root, fig, canvas, data, duplicateCurrent)

    def altScroll(self, event):  # Shift scroll scrolls contour limits
        minLevels = self.minLevels / 1.1**event.step
        if minLevels > 1:
            minLevels = 1
        if self.maxLevels > 1:
            self.maxLevels = 1
        self.minLevels = minLevels
        self.data.minLevels = minLevels
        self.root.sideframe.minLEntry.setText(format(self.minLevels * 100, '.7g'))
        self.root.sideframe.maxLEntry.setText(str(self.maxLevels * 100))
        self.plotContour(updateOnly=True)

    def copyCurrent(self, root, fig, canvas, data):
        return CurrentContour(root, fig, canvas, data, self)

    def upd(self):  # get new data from the data instance
        if self.data.data[0].ndim < 2:
            self.root.rescue()
            return False
        if (len(self.locList) + 2) != self.data.data[0].ndim:
            self.resetLocList()
        try:
            updateVar = self.data.getBlock(self.axes, self.axes2, self.locList)
            if updateVar is None:
                self.root.rescue()
                return False
        except Exception:
            self.resetLocList()
            updateVar = self.data.getBlock(self.axes, self.axes2, self.locList)
        self.data1D = updateVar[0]
        self.freq = updateVar[1]
        self.freq2 = updateVar[2]
        self.sw = updateVar[3]
        self.sw2 = updateVar[4]
        self.spec = updateVar[5]
        self.spec2 = updateVar[6]
        self.wholeEcho = updateVar[7]
        self.wholeEcho2 = updateVar[8]
        self.xax = updateVar[9]
        self.xax2 = updateVar[10]
        self.ref = updateVar[11]
        self.ref2 = updateVar[12]
        if self.ref is None:
            self.ref = self.freq
        if self.ref2 is None:
            self.ref2 = self.freq2
        self.single = self.data1D[0].shape[-1] == 1
        return True

    def setBlock(self, axes, axes2, locList):  # change the slice
        axesSame = True
        if (self.axes != axes) or (self.axes2 != axes2):
            axesSame = False
        self.axes = axes
        self.axes2 = axes2
        self.locList = locList
        self.upd()
        if not axesSame:
            self.plotReset()
        self.showFid()

    def setLevels(self, numLevels, maxLevels, minLevels, contourSign, contourType, multiValue):
        self.numLevels = numLevels
        self.maxLevels = maxLevels
        self.minLevels = minLevels
        self.contourSign = contourSign
        self.contourType = contourType
        self.multiValue = multiValue
        # Remember the values
        self.data.contourSign = contourSign
        self.data.contourType = contourType
        self.data.numLevels = numLevels
        self.data.minLevels = minLevels
        self.data.maxLevels = maxLevels
        self.data.multiValue = multiValue
        self.showFid()

    def setProjLimits(self, ProjBool, Limits):
        self.projLimits = Limits
        self.projLimitsBool = ProjBool
        self.data.projLimits = Limits
        self.data.projLimitsBool = ProjBool

    def resetLocList(self):
        self.locList = [0] * (len(self.data.data[0].shape) - 2)

    def setAxType2(self, val):
        if self.spec2 == 1:
            if self.ppm2:
                oldAxMult = 1e6 / self.ref2
            else:
                oldAxMult = 1.0 / (1000.0**self.axType2)
        elif self.spec2 == 0:
            oldAxMult = 1000.0**self.axType2
        if self.spec2 == 1:
            if val == 3:
                newAxMult = 1e6 / self.ref2
            else:
                newAxMult = 1.0 / (1000.0**val)
        elif self.spec2 == 0:
            newAxMult = 1000.0**val
        if val == 3:
            self.ppm2 = True
        else:
            self.ppm2 = False
            self.axType2 = val
        self.yminlim = self.yminlim * newAxMult / oldAxMult
        self.ymaxlim = self.ymaxlim * newAxMult / oldAxMult
        self.showFid()

    def setProjType(self, val, direc):
        if direc == 1:
            self.projTop = val
            self.data.projTop = val
        if direc == 2:
            self.projRight = val
            self.data.projRight = val

    def apodPreview(self, lor=None, gauss=None, cos2=None, hamming=None, shift=0.0, shifting=0.0, shiftingAxes=None):  # display the 1D data including the apodization function
        hyperView = 0
        t = np.arange(0, len(self.data1D[0][0])) / (self.sw)
        if shiftingAxes is not None:
            if shiftingAxes == self.axes:
                self.dispMsg('shiftingAxes cannot be equal to axes')
            elif shiftingAxes == self.axes2:
                ar = np.arange(self.data.data[0].shape[self.axes2])
                x = np.ones((len(ar), len(self.data1D[0][0])))
                for i in range(len(ar)):
                    shift1 = shift + shifting * ar[i] / self.data.sw[shiftingAxes]
                    x2 = func.apodize(t, shift1, self.sw, len(self.data1D[0][0]), lor, gauss, cos2, hamming, self.wholeEcho)
                    x[i] = x2
            else:
                if (shiftingAxes < self.axes) and (shiftingAxes < self.axes2):
                    shift += shifting * self.locList[shiftingAxes] * self.data.data[0].shape[shiftingAxes] / self.data.sw[shiftingAxes]
                elif (shiftingAxes > self.axes) and (shiftingAxes > self.axes2):
                    shift += shifting * self.locList[shiftingAxes - 2] * self.data.data[0].shape[shiftingAxes] / self.data.sw[shiftingAxes]
                else:
                    shift += shifting * self.locList[shiftingAxes - 1] * self.data.data[0].shape[shiftingAxes] / self.data.sw[shiftingAxes]
                x = func.apodize(t, shift, self.sw, len(self.data1D[0][0]), lor, gauss, cos2, hamming, self.wholeEcho)
                x = np.repeat([x], len(self.data1D), axis=0)
        else:
            x = func.apodize(t, shift, self.sw, len(self.data1D[0][0]), lor, gauss, cos2, hamming, self.wholeEcho)
            x = np.repeat([x], len(self.data1D[0]), axis=0)
        y = copy.copy(self.data1D)
        self.ax.cla()
        if self.spec == 1:
            y = self.fourierLocal(y, 1, self.axes)
            for index in range(len(y)):
                y[index] = y[index] * x
            y = self.fourierLocal(y, 0, self.axes)
        else:
            for index in range(len(y)):
                y[index] = y[index] * x
        self.showFid(y[hyperView])

    def showFid(self, tmpdata=None):  # display the 1D data
        self.differ = None
        self.peakPickReset()
        hyperView = 0
        if tmpdata is None:
            self.tmpdata = self.data1D[hyperView]
        else:
            self.tmpdata = tmpdata
        self.ax.cla()
        self.x_ax.cla()
        self.y_ax.cla()
        if self.diagonalBool:
            add_diagonal(self.ax, self.diagonalMult, c='k', ls='--')
        if self.spec == 1:
            if self.ppm:
                axMult = 1e6 / self.ref
            else:
                axMult = 1.0 / (1000.0**self.axType)
        elif self.spec == 0:
            axMult = 1000.0**self.axType
        if self.spec2 == 1:
            if self.ppm2:
                axMult2 = 1e6 / self.ref2
            else:
                axMult2 = 1.0 / (1000.0**self.axType2)
        elif self.spec2 == 0:
            axMult2 = 1000.0**self.axType2
        self.x = self.xax * axMult
        self.line_xdata = self.x
        self.y = self.xax2 * axMult2
        self.X, self.Y = np.meshgrid(self.x, self.y)
        if (self.plotType == 0):
            self.tmpdata = np.real(self.tmpdata)
        elif(self.plotType == 1):
            self.tmpdata = np.imag(self.tmpdata)
        elif(self.plotType == 2):
            self.tmpdata = np.real(self.tmpdata)
        elif(self.plotType == 3):
            self.tmpdata = np.abs(self.tmpdata)
        self.differ = np.amax(np.abs(self.tmpdata))
        self.plotContour(X=self.X, Y=self.Y)
        self.showProj()
        if self.spec == 0:
            if self.axType == 0:
                self.ax.set_xlabel('Time [s]')
            elif self.axType == 1:
                self.ax.set_xlabel('Time [ms]')
            elif self.axType == 2:
                self.ax.set_xlabel(u'Time [\u03BCs]')
            else:
                self.ax.set_xlabel('User defined')
        elif self.spec == 1:
            if self.ppm:
                self.ax.set_xlabel('Frequency [ppm]')
            else:
                if self.axType == 0:
                    self.ax.set_xlabel('Frequency [Hz]')
                elif self.axType == 1:
                    self.ax.set_xlabel('Frequency [kHz]')
                elif self.axType == 2:
                    self.ax.set_xlabel('Frequency [MHz]')
                else:
                    self.ax.set_xlabel('User defined')
        else:
            self.ax.set_xlabel('')
        if self.spec2 == 0:
            if self.axType2 == 0:
                self.ax.set_ylabel('Time [s]')
            elif self.axType2 == 1:
                self.ax.set_ylabel('Time [ms]')
            elif self.axType2 == 2:
                self.ax.set_ylabel(u'Time [\u03BCs]')
            else:
                self.ax.set_ylabel('User defined')
        elif self.spec2 == 1:
            if self.ppm2:
                self.ax.set_ylabel('Frequency [ppm]')
            else:
                if self.axType2 == 0:
                    self.ax.set_ylabel('Frequency [Hz]')
                elif self.axType2 == 1:
                    self.ax.set_ylabel('Frequency [kHz]')
                elif self.axType2 == 2:
                    self.ax.set_ylabel('Frequency [MHz]')
                else:
                    self.ax.set_ylabel('User defined')
        else:
            self.ax.set_ylabel('')
        if self.spec:
            self.ax.set_xlim(self.xmaxlim, self.xminlim)
        else:
            self.ax.set_xlim(self.xminlim, self.xmaxlim)
        if self.spec2:
            self.ax.set_ylim(self.ymaxlim, self.yminlim)
        else:
            self.ax.set_ylim(self.yminlim, self.ymaxlim)
        self.ax.get_xaxis().get_major_formatter().set_powerlimits((-4, 4))
        self.ax.get_yaxis().get_major_formatter().set_powerlimits((-4, 4))
        self.x_ax.get_yaxis().get_major_formatter().set_powerlimits((-2, 2))
        self.y_ax.get_xaxis().get_major_formatter().set_powerlimits((-2, 2))
        self.ax.xaxis.grid(self.grids[0])
        self.ax.yaxis.grid(self.grids[1])
        self.canvas.draw()

    def plotContour(self, X=False, Y=False, updateOnly=False):  # Plots the contour plot
        if updateOnly:  # Set some extra stuff if only the contour plot needs updating
            del self.ax.collections[:]  # Clear all plot collections
        if self.contourType == 0:  # if linear
            contourLevels = np.linspace(self.minLevels * self.differ, self.maxLevels * self.differ, self.numLevels)
        elif self.contourType == 1:  # if Multiplier
            contourLevels = [self.minLevels * self.differ]
            while contourLevels[-1] < self.maxLevels * self.differ and len(contourLevels) < self.numLevels:
                contourLevels.append(contourLevels[-1] * self.multiValue)
            contourLevels = np.array(contourLevels)
        # Trim matrix of unused rows/columns for more efficient contour plotting
        PlotPositive = False
        if self.contourSign == 0 or self.contourSign == 1:
            if self.tmpdata.shape[0] > 2:  # if size 2 or lower, convolve fails, just take whole data then
                YposMax = np.where(np.convolve(np.max(self.tmpdata, 1) > contourLevels[0], [True, True, True], 'same'))[0]
            else:
                YposMax = np.arange(self.tmpdata.shape[0])
            if YposMax.size > 0:  # if number of positive contours is non-zero
                if self.tmpdata.shape[1] > 2:
                    XposMax = np.where(np.convolve(np.max(self.tmpdata, 0) > contourLevels[0], [True, True, True], 'same'))[0]
                else:
                    XposMax = np.arange(self.tmpdata.shape[1])
                PlotPositive = True
        PlotNegative = False
        if self.contourSign == 0 or self.contourSign == 2:
            if not self.plotType == 3:  # for Absolute plot no negative
                if self.tmpdata.shape[0] > 2:
                    YposMin = np.where(np.convolve(np.min(self.tmpdata, 1) < -contourLevels[0], [True, True, True], 'same'))[0]
                else:
                    YposMin = np.arange(self.tmpdata.shape[0])
                if YposMin.size > 0:  # if number of negative contours is non-zero
                    if self.tmpdata.shape[1] > 2:
                        XposMin = np.where(np.convolve(np.min(self.tmpdata, 0) < -contourLevels[0], [True, True, True], 'same'))[0]
                    else:
                        XposMin = np.arange(self.tmpdata.shape[1])
                    PlotNegative = True

        def contourTrace(level, color):
            level = c.trace(level)
            segs = level[:len(level) // 2]
            col = mcoll.LineCollection(segs)
            col.set_label(self.data.name)
            col.set_linewidth(self.linewidth)
            col.set_linestyle('solid')
            col.set_color(color)
            return col

        if self.contourConst:
            collections = []
            if PlotPositive:
                c = cntr.Cntr(self.X[YposMax[:, None], XposMax], self.Y[YposMax[:, None], XposMax], self.tmpdata[YposMax[:, None], XposMax])
                for level in contourLevels:
                    collections.append(contourTrace(level, self.contourColors[0]))
            if PlotNegative:
                c = cntr.Cntr(self.X[YposMin[:, None], XposMin], self.Y[YposMin[:, None], XposMin], self.tmpdata[YposMin[:, None], XposMin])
                for level in -contourLevels[::-1]:
                    collections.append(contourTrace(level, self.contourColors[1]))
            for col in collections:  # plot all
                self.ax.add_collection(col)
        else:
            vmax = max(np.abs(self.minLevels * self.differ), np.abs(self.maxLevels * self.differ))
            vmin = -vmax
            colorMap = get_cmap(self.colorMap)
            collections = []
            if PlotPositive:
                c = cntr.Cntr(self.X[YposMax[:, None], XposMax], self.Y[YposMax[:, None], XposMax], self.tmpdata[YposMax[:, None], XposMax])
                for level in contourLevels:
                    clevel = colorMap((level - vmin) / (vmax - vmin))
                    collections.append(contourTrace(level, clevel))
            if PlotNegative:
                c = cntr.Cntr(self.X[YposMin[:, None], XposMin], self.Y[YposMin[:, None], XposMin], self.tmpdata[YposMin[:, None], XposMin])
                for level in -contourLevels[::-1]:
                    clevel = colorMap((level - vmin) / (vmax - vmin))
                    collections.append(contourTrace(level, clevel))
            for col in collections:  # plot all
                self.ax.add_collection(col)
        if updateOnly:
            self.canvas.draw()

    def showProj(self):
        xLimOld = self.x_ax.get_xlim()
        x = self.x  # Get plot data from plot
        yLimOld = self.y_ax.get_ylim()
        y = self.y  # Get plot data from plot
        self.x_ax.cla()
        self.y_ax.cla()
        tmpdata = self.data1D[0]
        if (self.plotType == 0):
            tmpdata = np.real(tmpdata)
        elif(self.plotType == 1):
            tmpdata = np.imag(tmpdata)
        elif(self.plotType == 2):
            tmpdata = np.real(tmpdata)
        elif(self.plotType == 3):
            tmpdata = np.abs(tmpdata)
        Limits = self.projLimits
        topSlice = np.s_[:, :]
        rightSlice = np.s_[:, :]
        if self.projLimitsBool is True:
            if Limits[0] < Limits[1]:
                topSlice = np.s_[Limits[0]:Limits[1] + 1, :]
            elif Limits[0] > Limits[1]:
                topSlice = np.s_[Limits[1]:Limits[0] + 1, :]
            else:
                topSlice = np.s_[Limits[0]:Limits[0] + 1, :]
            if Limits[2] < Limits[3]:
                rightSlice = np.s_[:, Limits[2]:Limits[3] + 1]
            elif Limits[2] > Limits[3]:
                rightSlice = np.s_[:, Limits[3]:Limits[2] + 1]
            else:
                rightSlice = np.s_[:, Limits[2]:Limits[2] + 1]
        if self.projTop == 0:
            xprojdata = np.sum(tmpdata[topSlice], axis=0)
            self.x_ax.plot(x, xprojdata, color=self.color, linewidth=self.linewidth, picker=True)
        elif self.projTop == 1:
            xprojdata = np.max(tmpdata[topSlice], axis=0)
            self.x_ax.plot(x, xprojdata, color=self.color, linewidth=self.linewidth, picker=True)
        elif self.projTop == 2:
            xprojdata = np.min(tmpdata[topSlice], axis=0)
            self.x_ax.plot(x, xprojdata, color=self.color, linewidth=self.linewidth, picker=True)
        if self.projTop != 3:
            xmin, xmax = np.min(xprojdata), np.max(xprojdata)
            self.x_ax.set_ylim([xmin - 0.15 * (xmax - xmin), xmax + 0.05 * (xmax - xmin)])  # Set projection limits, and force 15% whitespace below plot
            self.x_ax.set_xlim(xLimOld)
        if self.projRight == 0:
            yprojdata = np.sum(tmpdata[rightSlice], axis=1)
            self.y_ax.plot(yprojdata, y, color=self.color, linewidth=self.linewidth, picker=True)
        elif self.projRight == 1:
            yprojdata = np.max(tmpdata[rightSlice], axis=1)
            self.y_ax.plot(yprojdata, y, color=self.color, linewidth=self.linewidth, picker=True)
        elif self.projRight == 2:
            yprojdata = np.min(tmpdata[rightSlice], axis=1)
            self.y_ax.plot(yprojdata, y, color=self.color, linewidth=self.linewidth, picker=True)
        if self.projRight != 3:
            ymin, ymax = np.min(yprojdata), np.max(yprojdata)
            self.y_ax.set_xlim([ymin - 0.15 * (ymax - ymin), ymax + 0.05 * (ymax - ymin)])  # Set projection limits, and force 15% whitespace below plot
            self.y_ax.set_ylim(yLimOld)
        self.canvas.draw()

    def plotReset(self, xReset=True, yReset=True):  # set the plot limits to min and max values
        if self.spec == 1:
            if self.ppm:
                if self.ref == 0.0:
                    self.ppm = False
                    axMult = 1.0 / (1000.0**self.axType)
                else:
                    axMult = 1e6 / self.ref
            else:
                axMult = 1.0 / (1000.0**self.axType)
        elif self.spec == 0:
            axMult = 1000.0**self.axType
        if xReset:
            self.xminlim = min(self.xax * axMult)
            self.xmaxlim = max(self.xax * axMult)
        if self.spec2 == 1:
            if self.ppm2:
                if self.ref2 == 0.0:
                    self.ppm2 = False
                    axMult2 = 1.0 / (1000.0**self.axType2)
                else:
                    axMult2 = 1e6 / self.ref2
            else:
                axMult2 = 1.0 / (1000.0**self.axType2)
        elif self.spec2 == 0:
            axMult2 = 1000.0**self.axType2
        if yReset:
            self.yminlim = min(self.xax2 * axMult2)
            self.ymaxlim = max(self.xax2 * axMult2)
        if self.spec:
            self.ax.set_xlim(self.xmaxlim, self.xminlim)
        else:
            self.ax.set_xlim(self.xminlim, self.xmaxlim)
        if self.spec2:
            self.ax.set_ylim(self.ymaxlim, self.yminlim)
        else:
            self.ax.set_ylim(self.yminlim, self.ymaxlim)

    # The peakpicking function needs to be changed for contour plots
    def buttonRelease(self, event):
        hyperView = 0
        if event.button == 1:
            if self.peakPick:
                if self.rect[1] is not None:
                    self.rect[1].remove()
                    self.rect[1] = None
                if self.rect[0] is not None:
                    self.rect[0].remove()
                    self.rect[0] = None
                    self.peakPick = False
                    if self.spec == 1:
                        if self.ppm:
                            axMult = 1e6 / self.ref
                        else:
                            axMult = 1.0 / (1000.0**self.axType)
                    elif self.spec == 0:
                        axMult = 1000.0**self.axType
                    xdata = self.xax * axMult
                    if self.spec2 == 1:
                        if self.ppm2:
                            axMult2 = 1e6 / self.ref2
                        else:
                            axMult2 = 1.0 / (1000.0**self.axType2)
                    elif self.spec2 == 0:
                        axMult2 = 1000.0**self.axType2
                    ydata = self.xax2 * axMult2
                    idx = np.argmin(np.abs(xdata - event.xdata))
                    idy = np.argmin(np.abs(ydata - event.ydata))
                    if self.peakPickFunc is not None:
                        if (self.plotType == 0):
                            tmpdata = np.real(self.data1D[hyperView][idy, idx])
                        elif(self.plotType == 1):
                            tmpdata = np.imag(self.data1D[hyperView][idy, idx])
                        elif(self.plotType == 2):
                            tmpdata = np.real(self.data1D[hyperView][idy, idx])
                        elif(self.plotType == 3):
                            tmpdata = np.abs(self.data1D[hyperView][idy, idx])
                        self.peakPickFunc((idx, xdata[idx], tmpdata, idy, ydata[idy]))
                    if not self.peakPick:  # check if peakpicking is still required
                        self.peakPickFunc = None
            else:
                self.leftMouse = False
                if self.rect[0] is not None:
                    self.rect[0].remove()
                if self.rect[1] is not None:
                    self.rect[1].remove()
                if self.rect[2] is not None:
                    self.rect[2].remove()
                if self.rect[3] is not None:
                    self.rect[3].remove()
                self.rect = [None, None, None, None]
                if self.zoomX2 is not None and self.zoomY2 is not None:
                    self.xminlim = min([self.zoomX1, self.zoomX2])
                    self.xmaxlim = max([self.zoomX1, self.zoomX2])
                    self.yminlim = min([self.zoomY1, self.zoomY2])
                    self.ymaxlim = max([self.zoomY1, self.zoomY2])
                    if self.spec > 0:
                        self.ax.set_xlim(self.xmaxlim, self.xminlim)
                    else:
                        self.ax.set_xlim(self.xminlim, self.xmaxlim)
                    if self.spec2 > 0:
                        self.ax.set_ylim(self.ymaxlim, self.yminlim)
                    else:
                        self.ax.set_ylim(self.yminlim, self.ymaxlim)
                self.zoomX1 = None
                self.zoomX2 = None
                self.zoomY1 = None
                self.zoomY2 = None
        elif event.button == 3:
            self.rightMouse = False
        self.canvas.draw()


#########################################################################################################
# The skewed plot class
<<<<<<< HEAD
#class CurrentSkewed(Current1D):
#
#    X_RESIZE = False
#    Y_RESIZE = True
#
#    def __init__(self, root, fig, canvas, data, duplicateCurrent=None):
#        self.data = data
#        if hasattr(duplicateCurrent, 'axes2'):
#            self.axes2 = duplicateCurrent.axes2
#        else:
#            self.axes2 = len(self.data.data.shape) - 2
#            if hasattr(duplicateCurrent, 'axes'):
#                if self.axes2 == duplicateCurrent.axes:
#                    self.axes2 = (self.axes2 - 1) % self.data.data.ndim
#        if hasattr(duplicateCurrent, 'stackBegin'):
#            self.stackBegin = duplicateCurrent.stackBegin
#        else:
#            self.stackBegin = None
#        if hasattr(duplicateCurrent, 'stackEnd'):
#            self.stackEnd = duplicateCurrent.stackEnd
#        else:
#            self.stackEnd = None
#        if hasattr(duplicateCurrent, 'stackStep'):
#            self.stackStep = duplicateCurrent.stackStep
#        else:
#            self.stackStep = None
#            if self.data.data.shape[self.axes2] > 100:
#                self.stackStep = 1 + int(self.data.data.shape[self.axes2]) / 100
#        if hasattr(duplicateCurrent, 'axType2'):
#            self.axType2 = duplicateCurrent.axType2
#        else:
#            self.axType2 = root.father.defaultUnits
#        if hasattr(duplicateCurrent, 'ppm2'):
#            self.ppm2 = duplicateCurrent.ppm2
#        else:
#            self.ppm2 = False
#        super(CurrentSkewed, self).__init__(root, fig, canvas, data, duplicateCurrent)
#
#    def startUp(self, xReset=True, yReset=True):
#        self.altReset()
#        self.plotReset(xReset, yReset)
#        self.setSkewed(-0.2, 70)
#
#    def copyCurrent(self, root, fig, canvas, data):
#        return CurrentSkewed(root, fig, canvas, data, self)
#
#    def upd(self):  # get new data from the data instance
#        if self.data.data.ndim < 2:
#            self.root.rescue()
#            return False
#        if (len(self.locList) + 2) != self.data.data.ndim:
#            self.resetLocList()
#        try:
#            updateVar = self.data.getBlock(self.axes, self.axes2, self.locList, self.stackBegin, self.stackEnd, self.stackStep)
#            if updateVar is None:
#                self.root.rescue()
#                return False
#        except:
#            self.resetLocList()
#            updateVar = self.data.getBlock(self.axes, self.axes2, self.locList, self.stackBegin, self.stackEnd, self.stackStep)
#        self.data1D = updateVar[0]
#        self.freq = updateVar[1]
#        self.freq2 = updateVar[2]
#        self.sw = updateVar[3]
#        self.sw2 = updateVar[4]
#        self.spec = updateVar[5]
#        self.spec2 = updateVar[6]
#        self.wholeEcho = updateVar[7]
#        self.wholeEcho2 = updateVar[8]
#        self.xax = updateVar[9]
#        self.xax2 = updateVar[10]
#        self.ref = updateVar[11]
#        self.ref2 = updateVar[12]
#        if self.ref is None:
#            self.ref = self.freq
#        if self.ref2 is None:
#            self.ref2 = self.freq2
#        self.single = self.data1D.shape[-1] == 1
#        return True
#
#    def setBlock(self, axes, axes2, locList, stackBegin=None, stackEnd=None, stackStep=None):  # change the slice
#        axesSame = True
#        if (self.axes != axes) or (self.axes2 != axes2):
#            axesSame = False
#        self.axes = axes
#        self.axes2 = axes2
#        self.stackBegin = stackBegin
#        self.stackEnd = stackEnd
#        self.stackStep = stackStep
#        if self.data.data.shape[self.axes2] > 100:
#            self.stackStep = 1 + int(self.data.data.shape[self.axes2]) / 100
#        self.locList = locList
#        self.upd()
#        if not axesSame:
#            self.plotReset()
#        self.showFid()
#
#    def setSkewed(self, skewed, elevation):
#        self.skewed = skewed
#        self.elevation = elevation
#        proj3d.persp_transformation = lambda zfront, zback: np.array([[1, 0, 0, 0],
#                                                                      [skewed, 1.0, 0, 0],
#                                                                      [0, 0, zfront, 0],
#                                                                      [0, 0, -0.00001, zback]])
#        self.ax.view_init(elev=self.elevation, azim=180 * np.arctan(skewed / np.sin(np.pi * elevation / 180)) / np.pi - 90)
#        self.showFid()
#
#    def resetLocList(self):
#        self.locList = [0] * (len(self.data.data.shape) - 2)
#
#    def stackSelect(self, stackBegin, stackEnd, stackStep):
#        self.stackBegin = stackBegin
#        self.stackEnd = stackEnd
#        self.stackStep = stackStep
#        self.upd()
#        self.plotReset(False, True)
#        self.showFid()
#
#    def apodPreview(self, lor=None, gauss=None, cos2=None, hamming=None, shift=0.0, shifting=0.0, shiftingAxes=None):  # display the 1D data including the apodization function
#        t = np.arange(0, len(self.data1D[0])) / (self.sw)
#        if shiftingAxes is not None:
#            if shiftingAxes == self.axes:
#                self.dispMsg('shiftingAxes cannot be equal to axes')
#            elif shiftingAxes == self.axes2:
#                ar = np.arange(self.data.data.shape[self.axes2])[slice(self.stackBegin, self.stackEnd, self.stackStep)]
#                x = np.ones((len(ar), len(self.data1D[0])))
#                for i in range(len(ar)):
#                    shift1 = shift + shifting * ar[i] / self.data.sw[shiftingAxes]
#                    x2 = func.apodize(t, shift1, self.sw, len(self.data1D[0]), lor, gauss, cos2, hamming, self.wholeEcho)
#                    x[i] = x2
#            else:
#                if (shiftingAxes < self.axes) and (shiftingAxes < self.axes2):
#                    shift += shifting * self.locList[shiftingAxes] * self.data.data.shape[shiftingAxes] / self.data.sw[shiftingAxes]
#                elif (shiftingAxes > self.axes) and (shiftingAxes > self.axes2):
#                    shift += shifting * self.locList[shiftingAxes - 2] * self.data.data.shape[shiftingAxes] / self.data.sw[shiftingAxes]
#                else:
#                    shift += shifting * self.locList[shiftingAxes - 1] * self.data.data.shape[shiftingAxes] / self.data.sw[shiftingAxes]
#                x = func.apodize(t, shift, self.sw, len(self.data1D[0]), lor, gauss, cos2, hamming, self.wholeEcho)
#                x = np.repeat([x], len(self.data1D), axis=0)
#        else:
#            x = func.apodize(t, shift, self.sw, len(self.data1D[0]), lor, gauss, cos2, hamming, self.wholeEcho)
#            x = np.repeat([x], len(self.data1D), axis=0)
#        y = self.data1D
#        self.ax.cla()
#        if self.spec == 1:
#            y = np.fft.ifftn(np.fft.ifftshift(y, axes=1), axes=[1])
#            y = y * x
#            y = np.fft.fftshift(np.fft.fftn(y, axes=[1]), axes=1)
#        else:
#            y = y * x
#        if self.spec == 0:
#            if self.plotType == 0:
#                self.showFid(y, [t], x * np.amax(np.real(self.data1D)), ['g'], old=True)
#            elif self.plotType == 1:
#                self.showFid(y, [t], x * np.amax(np.imag(self.data1D)), ['g'], old=True)
#            elif self.plotType == 2:
#                self.showFid(y, [t], x * np.amax(np.amax(np.real(self.data1D)), np.amax(np.imag(self.data1D))), ['g'], old=True)
#            elif self.plotType == 3:
#                self.showFid(y, [t], x * np.amax(np.abs(self.data1D)), ['g'], old=True)
#        else:
#            self.showFid(y)
#
#    def showFid(self, tmpdata=None, extraX=None, extraY=None, extraColor=None, old=False):  # display the 1D data
#        self.peakPickReset()
#        if tmpdata is None:
#            tmpdata = self.data1D
#        self.ax.cla()
#        if self.spec == 1:
#            if self.ppm:
#                axMult = 1e6 / self.ref
#            else:
#                axMult = 1.0 / (1000.0**self.axType)
#        elif self.spec == 0:
#            axMult = 1000.0**self.axType
#        if self.spec2 == 1:
#            if self.ppm2:
#                axMult2 = 1e6 / self.ref2
#            else:
#                axMult2 = 1.0 / (1000.0**self.axType2)
#        elif self.spec2 == 0:
#            axMult2 = 1000.0**self.axType2
#        x = self.xax * axMult
#        self.line_xdata = x
#        y = self.xax2 * axMult2
#        if old:
#            if (self.plotType == 0):
#                for num in range(len(self.data1D)):
#                    self.ax.plot(x, y[num] * np.ones(len(x)), np.real(self.data1D[num]), c='k', alpha=0.2, linewidth=self.linewidth, label=self.data.name + '_old', picker=True)
#            elif(self.plotType == 1):
#                for num in range(len(self.data1D)):
#                    self.ax.plot(x, y[num] * np.ones(len(x)), np.imag(self.data1D[num]), c='k', alpha=0.2, linewidth=self.linewidth, label=self.data.name + '_old', picker=True)
#            elif(self.plotType == 2):
#                for num in range(len(self.data1D)):
#                    self.ax.plot(x, y[num] * np.ones(len(x)), np.real(self.data1D[num]), c='k', alpha=0.2, linewidth=self.linewidth, label=self.data.name + '_old', picker=True)
#            elif(self.plotType == 3):
#                for num in range(len(self.data1D)):
#                    self.ax.plot(x, y[num] * np.ones(len(x)), np.abs(self.data1D[num]), c='k', alpha=0.2, linewidth=self.linewidth, label=self.data.name + '_old', picker=True)
#        if (extraX is not None):
#            for num in range(len(extraY)):
#                self.ax.plot(extraX[0] * axMult, y[num] * np.ones(len(extraX[0])), extraY[num], c=extraColor[0], linewidth=self.linewidth, picker=True)
#        if (self.plotType == 0):
#            self.line_ydata = np.real(tmpdata[0])
#            for num in range(len(tmpdata)):
#                self.ax.plot(x, y[num] * np.ones(len(x)), np.real(tmpdata[num]), c=self.color, linewidth=self.linewidth, label=self.data.name, picker=True)
#        elif(self.plotType == 1):
#            self.line_ydata = np.imag(tmpdata[0])
#            for num in range(len(tmpdata)):
#                self.ax.plot(x, y[num] * np.ones(len(x)), np.imag(tmpdata[num]), c=self.color, linewidth=self.linewidth, label=self.data.name, picker=True)
#        elif(self.plotType == 2):
#            self.line_ydata = np.real(tmpdata[0])
#            for num in range(len(tmpdata)):
#                self.ax.plot(x, y[num] * np.ones(len(x)), np.imag(tmpdata[num]), c='r', linewidth=self.linewidth, label=self.data.name + '_imag', picker=True)
#                self.ax.plot(x, y[num] * np.ones(len(x)), np.real(tmpdata[num]), c=self.color, linewidth=self.linewidth, label=self.data.name, picker=True)
#        elif(self.plotType == 3):
#            self.line_ydata = np.abs(tmpdata[0])
#            for num in range(len(tmpdata)):
#                self.ax.plot(x, y[num] * np.ones(len(x)), np.abs(tmpdata[num]), c=self.color, linewidth=self.linewidth, label=self.data.name, picker=True)
#        if self.spec == 0:
#            if self.axType == 0:
#                self.ax.set_xlabel('Time [s]')
#            elif self.axType == 1:
#                self.ax.set_xlabel('Time [ms]')
#            elif self.axType == 2:
#                self.ax.set_xlabel(u'Time [\u03BCs]')
#            else:
#                self.ax.set_xlabel('User defined')
#        elif self.spec == 1:
#            if self.ppm:
#                self.ax.set_xlabel('Frequency [ppm]')
#            else:
#                if self.axType == 0:
#                    self.ax.set_xlabel('Frequency [Hz]')
#                elif self.axType == 1:
#                    self.ax.set_xlabel('Frequency [kHz]')
#                elif self.axType == 2:
#                    self.ax.set_xlabel('Frequency [MHz]')
#                else:
#                    self.ax.set_xlabel('User defined')
#        else:
#            self.ax.set_xlabel('')
#        if self.spec2 == 0:
#            if self.axType2 == 0:
#                self.ax.set_ylabel('Time [s]')
#            elif self.axType2 == 1:
#                self.ax.set_ylabel('Time [ms]')
#            elif self.axType2 == 2:
#                self.ax.set_ylabel(u'Time [\u03BCs]')
#            else:
#                self.ax.set_ylabel('User defined')
#        elif self.spec2 == 1:
#            if self.ppm2:
#                self.ax.set_ylabel('Frequency [ppm]')
#            else:
#                if self.axType2 == 0:
#                    self.ax.set_ylabel('Frequency [Hz]')
#                elif self.axType2 == 1:
#                    self.ax.set_ylabel('Frequency [kHz]')
#                elif self.axType2 == 2:
#                    self.ax.set_ylabel('Frequency [MHz]')
#                else:
#                    self.ax.set_ylabel('User defined')
#        else:
#            self.ax.set_ylabel('')
#        if self.spec:
#            self.ax.set_xlim(self.xmaxlim, self.xminlim)
#        else:
#            self.ax.set_xlim(self.xminlim, self.xmaxlim)
#        if self.spec2:
#            self.ax.set_ylim(self.ymaxlim, self.yminlim)
#        else:
#            self.ax.set_ylim(self.yminlim, self.ymaxlim)
#        self.ax.set_zlim(self.zminlim, self.zmaxlim)
#        self.ax.get_xaxis().get_major_formatter().set_powerlimits((-4, 4))
#        self.ax.get_yaxis().get_major_formatter().set_powerlimits((-4, 4))
#        self.ax.w_zaxis.line.set_lw(0.)
#        self.ax.set_zticks([])
#        self.ax.grid(False)
#        self.ax.xaxis.pane.set_edgecolor('white')
#        self.ax.yaxis.pane.set_edgecolor('white')
#        self.ax.zaxis.pane.set_edgecolor('white')
#        self.ax.xaxis.pane.fill = False
#        self.ax.yaxis.pane.fill = False
#        self.ax.zaxis.pane.fill = False
#        self.canvas.draw()
#
#    def plotReset(self, xReset=True, yReset=True):  # set the plot limits to min and max values
#        if self.spec == 1:
#            if self.ppm:
#                if self.ref == 0.0:
#                    self.ppm = False
#                    axMult = 1.0 / (1000.0**self.axType)
#                else:
#                    axMult = 1e6 / self.ref
#            else:
#                axMult = 1.0 / (1000.0**self.axType)
#        elif self.spec == 0:
#            axMult = 1000.0**self.axType
#        if xReset:
#            self.xminlim = min(self.xax * axMult)
#            self.xmaxlim = max(self.xax * axMult)
#        if self.spec2 == 1:
#            if self.ppm2:
#                if self.ref2 == 0.0:
#                    self.ppm2 = False
#                    axMult2 = 1.0 / (1000.0**self.axType2)
#                else:
#                    axMult2 = 1e6 / self.ref2
#            else:
#                axMult2 = 1.0 / (1000.0**self.axType2)
#        elif self.spec2 == 0:
#            axMult2 = 1000.0**self.axType2
#        if yReset:
#            self.yminlim = min(self.xax2 * axMult2)
#            self.ymaxlim = max(self.xax2 * axMult2)
#        if self.spec:
#            self.ax.set_xlim(self.xmaxlim, self.xminlim)
#        else:
#            self.ax.set_xlim(self.xminlim, self.xmaxlim)
#        if self.spec2:
#            self.ax.set_ylim(self.ymaxlim, self.yminlim)
#        else:
#            self.ax.set_ylim(self.yminlim, self.ymaxlim)
#
#    def altScroll(self, event):
#        middle = (self.zmaxlim + self.zminlim) / 2.0
#        width = self.zmaxlim - self.zminlim
#        width = width * 0.9**event.step
#        self.zmaxlim = middle + width / 2.0
#        self.zminlim = middle - width / 2.0
#        self.ax.set_zlim(self.zminlim, self.zmaxlim)
#        self.canvas.draw()
#
#    def altReset(self):
#        if self.plotType == 0:
#            minz = np.amin(np.real(self.data1D))
#            maxz = np.amax(np.real(self.data1D))
#        elif self.plotType == 1:
#            minz = np.amin(np.imag(self.data1D))
#            maxz = np.amax(np.imag(self.data1D))
#        elif self.plotType == 2:
#            minz = np.amin(np.amin(np.real(self.data1D)), np.amin(np.imag(self.data1D)))
#            maxz = np.amax(np.amax(np.real(self.data1D)), np.amax(np.imag(self.data1D)))
#        elif self.plotType == 3:
#            minz = np.amin(np.abs(self.data1D))
#            maxz = np.amax(np.abs(self.data1D))
#        else:
#            minz = -1
#            maxz = 1
#        differ = 0.05 * (maxz - minz)  # amount to add to show all datapoints (10%)
#        self.zminlim = minz - differ
#        self.zmaxlim = maxz + differ
#        self.ax.set_zlim(self.zminlim, self.zmaxlim)
#        self.canvas.draw()
=======
class CurrentSkewed(Current1D):

    X_RESIZE = False
    Y_RESIZE = True

    def __init__(self, root, fig, canvas, data, duplicateCurrent=None):
        self.data = data
        if hasattr(duplicateCurrent, 'axes2'):
            self.axes2 = duplicateCurrent.axes2
        else:
            self.axes2 = len(self.data.data.shape) - 2
            if hasattr(duplicateCurrent, 'axes'):
                if self.axes2 == duplicateCurrent.axes:
                    self.axes2 = (self.axes2 - 1) % self.data.data.ndim
        if hasattr(duplicateCurrent, 'stackBegin'):
            self.stackBegin = duplicateCurrent.stackBegin
        else:
            self.stackBegin = None
        if hasattr(duplicateCurrent, 'stackEnd'):
            self.stackEnd = duplicateCurrent.stackEnd
        else:
            self.stackEnd = None
        if hasattr(duplicateCurrent, 'stackStep'):
            self.stackStep = duplicateCurrent.stackStep
        else:
            self.stackStep = None
            if self.data.data.shape[self.axes2] > 100:
                self.stackStep = 1 + int(self.data.data.shape[self.axes2]) / 100
        if hasattr(duplicateCurrent, 'axType2'):
            self.axType2 = duplicateCurrent.axType2
        else:
            self.axType2 = root.father.defaultUnits
        if hasattr(duplicateCurrent, 'ppm2'):
            self.ppm2 = duplicateCurrent.ppm2
        else:
            self.ppm2 = False
        super(CurrentSkewed, self).__init__(root, fig, canvas, data, duplicateCurrent)

    def startUp(self, xReset=True, yReset=True):
        self.altReset()
        self.plotReset(xReset, yReset)
        self.setSkewed(-0.2, 70)

    def copyCurrent(self, root, fig, canvas, data):
        return CurrentSkewed(root, fig, canvas, data, self)

    def upd(self):  # get new data from the data instance
        if self.data.data.ndim < 2:
            self.root.rescue()
            return False
        if (len(self.locList) + 2) != self.data.data.ndim:
            self.resetLocList()
        try:
            updateVar = self.data.getBlock(self.axes, self.axes2, self.locList, self.stackBegin, self.stackEnd, self.stackStep)
            if updateVar is None:
                self.root.rescue()
                return False
        except Exception:
            self.resetLocList()
            updateVar = self.data.getBlock(self.axes, self.axes2, self.locList, self.stackBegin, self.stackEnd, self.stackStep)
        self.data1D = updateVar[0]
        self.freq = updateVar[1]
        self.freq2 = updateVar[2]
        self.sw = updateVar[3]
        self.sw2 = updateVar[4]
        self.spec = updateVar[5]
        self.spec2 = updateVar[6]
        self.wholeEcho = updateVar[7]
        self.wholeEcho2 = updateVar[8]
        self.xax = updateVar[9]
        self.xax2 = updateVar[10]
        self.ref = updateVar[11]
        self.ref2 = updateVar[12]
        if self.ref is None:
            self.ref = self.freq
        if self.ref2 is None:
            self.ref2 = self.freq2
        self.single = self.data1D.shape[-1] == 1
        return True

    def setBlock(self, axes, axes2, locList, stackBegin=None, stackEnd=None, stackStep=None):  # change the slice
        axesSame = True
        if (self.axes != axes) or (self.axes2 != axes2):
            axesSame = False
        self.axes = axes
        self.axes2 = axes2
        self.stackBegin = stackBegin
        self.stackEnd = stackEnd
        self.stackStep = stackStep
        if self.data.data.shape[self.axes2] > 100:
            self.stackStep = 1 + int(self.data.data.shape[self.axes2]) / 100
        self.locList = locList
        self.upd()
        if not axesSame:
            self.plotReset()
        self.showFid()

    def setSkewed(self, skewed, elevation):
        self.skewed = skewed
        self.elevation = elevation
        proj3d.persp_transformation = lambda zfront, zback: np.array([[1, 0, 0, 0],
                                                                      [skewed, 1.0, 0, 0],
                                                                      [0, 0, zfront, 0],
                                                                      [0, 0, -0.00001, zback]])
        self.ax.view_init(elev=self.elevation, azim=180 * np.arctan(skewed / np.sin(np.pi * elevation / 180)) / np.pi - 90)
        self.showFid()

    def resetLocList(self):
        self.locList = [0] * (len(self.data.data.shape) - 2)

    def stackSelect(self, stackBegin, stackEnd, stackStep):
        self.stackBegin = stackBegin
        self.stackEnd = stackEnd
        self.stackStep = stackStep
        self.upd()
        self.plotReset(False, True)
        self.showFid()

    def apodPreview(self, lor=None, gauss=None, cos2=None, hamming=None, shift=0.0, shifting=0.0, shiftingAxes=None):  # display the 1D data including the apodization function
        t = np.arange(0, len(self.data1D[0])) / (self.sw)
        if shiftingAxes is not None:
            if shiftingAxes == self.axes:
                self.dispMsg('shiftingAxes cannot be equal to axes')
            elif shiftingAxes == self.axes2:
                ar = np.arange(self.data.data.shape[self.axes2])[slice(self.stackBegin, self.stackEnd, self.stackStep)]
                x = np.ones((len(ar), len(self.data1D[0])))
                for i in range(len(ar)):
                    shift1 = shift + shifting * ar[i] / self.data.sw[shiftingAxes]
                    x2 = func.apodize(t, shift1, self.sw, len(self.data1D[0]), lor, gauss, cos2, hamming, self.wholeEcho)
                    x[i] = x2
            else:
                if (shiftingAxes < self.axes) and (shiftingAxes < self.axes2):
                    shift += shifting * self.locList[shiftingAxes] * self.data.data.shape[shiftingAxes] / self.data.sw[shiftingAxes]
                elif (shiftingAxes > self.axes) and (shiftingAxes > self.axes2):
                    shift += shifting * self.locList[shiftingAxes - 2] * self.data.data.shape[shiftingAxes] / self.data.sw[shiftingAxes]
                else:
                    shift += shifting * self.locList[shiftingAxes - 1] * self.data.data.shape[shiftingAxes] / self.data.sw[shiftingAxes]
                x = func.apodize(t, shift, self.sw, len(self.data1D[0]), lor, gauss, cos2, hamming, self.wholeEcho)
                x = np.repeat([x], len(self.data1D), axis=0)
        else:
            x = func.apodize(t, shift, self.sw, len(self.data1D[0]), lor, gauss, cos2, hamming, self.wholeEcho)
            x = np.repeat([x], len(self.data1D), axis=0)
        y = self.data1D
        self.ax.cla()
        if self.spec == 1:
            y = np.fft.ifftn(np.fft.ifftshift(y, axes=1), axes=[1])
            y = y * x
            y = np.fft.fftshift(np.fft.fftn(y, axes=[1]), axes=1)
        else:
            y = y * x
        if self.spec == 0:
            if self.plotType == 0:
                self.showFid(y, [t], x * np.amax(np.real(self.data1D)), ['g'], old=True)
            elif self.plotType == 1:
                self.showFid(y, [t], x * np.amax(np.imag(self.data1D)), ['g'], old=True)
            elif self.plotType == 2:
                self.showFid(y, [t], x * np.amax(np.amax(np.real(self.data1D)), np.amax(np.imag(self.data1D))), ['g'], old=True)
            elif self.plotType == 3:
                self.showFid(y, [t], x * np.amax(np.abs(self.data1D)), ['g'], old=True)
        else:
            self.showFid(y)

    def showFid(self, tmpdata=None, extraX=None, extraY=None, extraColor=None, old=False):  # display the 1D data
        self.peakPickReset()
        if tmpdata is None:
            tmpdata = self.data1D
        self.ax.cla()
        if self.spec == 1:
            if self.ppm:
                axMult = 1e6 / self.ref
            else:
                axMult = 1.0 / (1000.0**self.axType)
        elif self.spec == 0:
            axMult = 1000.0**self.axType
        if self.spec2 == 1:
            if self.ppm2:
                axMult2 = 1e6 / self.ref2
            else:
                axMult2 = 1.0 / (1000.0**self.axType2)
        elif self.spec2 == 0:
            axMult2 = 1000.0**self.axType2
        x = self.xax * axMult
        self.line_xdata = x
        y = self.xax2 * axMult2
        if old:
            if (self.plotType == 0):
                for num in range(len(self.data1D)):
                    self.ax.plot(x, y[num] * np.ones(len(x)), np.real(self.data1D[num]), c='k', alpha=0.2, linewidth=self.linewidth, label=self.data.name + '_old', picker=True)
            elif(self.plotType == 1):
                for num in range(len(self.data1D)):
                    self.ax.plot(x, y[num] * np.ones(len(x)), np.imag(self.data1D[num]), c='k', alpha=0.2, linewidth=self.linewidth, label=self.data.name + '_old', picker=True)
            elif(self.plotType == 2):
                for num in range(len(self.data1D)):
                    self.ax.plot(x, y[num] * np.ones(len(x)), np.real(self.data1D[num]), c='k', alpha=0.2, linewidth=self.linewidth, label=self.data.name + '_old', picker=True)
            elif(self.plotType == 3):
                for num in range(len(self.data1D)):
                    self.ax.plot(x, y[num] * np.ones(len(x)), np.abs(self.data1D[num]), c='k', alpha=0.2, linewidth=self.linewidth, label=self.data.name + '_old', picker=True)
        if (extraX is not None):
            for num in range(len(extraY)):
                self.ax.plot(extraX[0] * axMult, y[num] * np.ones(len(extraX[0])), extraY[num], c=extraColor[0], linewidth=self.linewidth, picker=True)
        if (self.plotType == 0):
            self.line_ydata = np.real(tmpdata[0])
            for num in range(len(tmpdata)):
                self.ax.plot(x, y[num] * np.ones(len(x)), np.real(tmpdata[num]), c=self.color, linewidth=self.linewidth, label=self.data.name, picker=True)
        elif(self.plotType == 1):
            self.line_ydata = np.imag(tmpdata[0])
            for num in range(len(tmpdata)):
                self.ax.plot(x, y[num] * np.ones(len(x)), np.imag(tmpdata[num]), c=self.color, linewidth=self.linewidth, label=self.data.name, picker=True)
        elif(self.plotType == 2):
            self.line_ydata = np.real(tmpdata[0])
            for num in range(len(tmpdata)):
                self.ax.plot(x, y[num] * np.ones(len(x)), np.imag(tmpdata[num]), c='r', linewidth=self.linewidth, label=self.data.name + '_imag', picker=True)
                self.ax.plot(x, y[num] * np.ones(len(x)), np.real(tmpdata[num]), c=self.color, linewidth=self.linewidth, label=self.data.name, picker=True)
        elif(self.plotType == 3):
            self.line_ydata = np.abs(tmpdata[0])
            for num in range(len(tmpdata)):
                self.ax.plot(x, y[num] * np.ones(len(x)), np.abs(tmpdata[num]), c=self.color, linewidth=self.linewidth, label=self.data.name, picker=True)
        if self.spec == 0:
            if self.axType == 0:
                self.ax.set_xlabel('Time [s]')
            elif self.axType == 1:
                self.ax.set_xlabel('Time [ms]')
            elif self.axType == 2:
                self.ax.set_xlabel(u'Time [\u03BCs]')
            else:
                self.ax.set_xlabel('User defined')
        elif self.spec == 1:
            if self.ppm:
                self.ax.set_xlabel('Frequency [ppm]')
            else:
                if self.axType == 0:
                    self.ax.set_xlabel('Frequency [Hz]')
                elif self.axType == 1:
                    self.ax.set_xlabel('Frequency [kHz]')
                elif self.axType == 2:
                    self.ax.set_xlabel('Frequency [MHz]')
                else:
                    self.ax.set_xlabel('User defined')
        else:
            self.ax.set_xlabel('')
        if self.spec2 == 0:
            if self.axType2 == 0:
                self.ax.set_ylabel('Time [s]')
            elif self.axType2 == 1:
                self.ax.set_ylabel('Time [ms]')
            elif self.axType2 == 2:
                self.ax.set_ylabel(u'Time [\u03BCs]')
            else:
                self.ax.set_ylabel('User defined')
        elif self.spec2 == 1:
            if self.ppm2:
                self.ax.set_ylabel('Frequency [ppm]')
            else:
                if self.axType2 == 0:
                    self.ax.set_ylabel('Frequency [Hz]')
                elif self.axType2 == 1:
                    self.ax.set_ylabel('Frequency [kHz]')
                elif self.axType2 == 2:
                    self.ax.set_ylabel('Frequency [MHz]')
                else:
                    self.ax.set_ylabel('User defined')
        else:
            self.ax.set_ylabel('')
        if self.spec:
            self.ax.set_xlim(self.xmaxlim, self.xminlim)
        else:
            self.ax.set_xlim(self.xminlim, self.xmaxlim)
        if self.spec2:
            self.ax.set_ylim(self.ymaxlim, self.yminlim)
        else:
            self.ax.set_ylim(self.yminlim, self.ymaxlim)
        self.ax.set_zlim(self.zminlim, self.zmaxlim)
        self.ax.get_xaxis().get_major_formatter().set_powerlimits((-4, 4))
        self.ax.get_yaxis().get_major_formatter().set_powerlimits((-4, 4))
        self.ax.w_zaxis.line.set_lw(0.)
        self.ax.set_zticks([])
        self.ax.grid(False)
        self.ax.xaxis.pane.set_edgecolor('white')
        self.ax.yaxis.pane.set_edgecolor('white')
        self.ax.zaxis.pane.set_edgecolor('white')
        self.ax.xaxis.pane.fill = False
        self.ax.yaxis.pane.fill = False
        self.ax.zaxis.pane.fill = False
        self.canvas.draw()

    def plotReset(self, xReset=True, yReset=True):  # set the plot limits to min and max values
        if self.spec == 1:
            if self.ppm:
                if self.ref == 0.0:
                    self.ppm = False
                    axMult = 1.0 / (1000.0**self.axType)
                else:
                    axMult = 1e6 / self.ref
            else:
                axMult = 1.0 / (1000.0**self.axType)
        elif self.spec == 0:
            axMult = 1000.0**self.axType
        if xReset:
            self.xminlim = min(self.xax * axMult)
            self.xmaxlim = max(self.xax * axMult)
        if self.spec2 == 1:
            if self.ppm2:
                if self.ref2 == 0.0:
                    self.ppm2 = False
                    axMult2 = 1.0 / (1000.0**self.axType2)
                else:
                    axMult2 = 1e6 / self.ref2
            else:
                axMult2 = 1.0 / (1000.0**self.axType2)
        elif self.spec2 == 0:
            axMult2 = 1000.0**self.axType2
        if yReset:
            self.yminlim = min(self.xax2 * axMult2)
            self.ymaxlim = max(self.xax2 * axMult2)
        if self.spec:
            self.ax.set_xlim(self.xmaxlim, self.xminlim)
        else:
            self.ax.set_xlim(self.xminlim, self.xmaxlim)
        if self.spec2:
            self.ax.set_ylim(self.ymaxlim, self.yminlim)
        else:
            self.ax.set_ylim(self.yminlim, self.ymaxlim)

    def altScroll(self, event):
        middle = (self.zmaxlim + self.zminlim) / 2.0
        width = self.zmaxlim - self.zminlim
        width = width * 0.9**event.step
        self.zmaxlim = middle + width / 2.0
        self.zminlim = middle - width / 2.0
        self.ax.set_zlim(self.zminlim, self.zmaxlim)
        self.canvas.draw()

    def altReset(self):
        if self.plotType == 0:
            minz = np.amin(np.real(self.data1D))
            maxz = np.amax(np.real(self.data1D))
        elif self.plotType == 1:
            minz = np.amin(np.imag(self.data1D))
            maxz = np.amax(np.imag(self.data1D))
        elif self.plotType == 2:
            minz = np.amin(np.amin(np.real(self.data1D)), np.amin(np.imag(self.data1D)))
            maxz = np.amax(np.amax(np.real(self.data1D)), np.amax(np.imag(self.data1D)))
        elif self.plotType == 3:
            minz = np.amin(np.abs(self.data1D))
            maxz = np.amax(np.abs(self.data1D))
        else:
            minz = -1
            maxz = 1
        differ = 0.05 * (maxz - minz)  # amount to add to show all datapoints (10%)
        self.zminlim = minz - differ
        self.zmaxlim = maxz + differ
        self.ax.set_zlim(self.zminlim, self.zmaxlim)
        self.canvas.draw()
>>>>>>> 4cdf4be8
<|MERGE_RESOLUTION|>--- conflicted
+++ resolved
@@ -178,16 +178,11 @@
             return None
         if not self.noUndo:
             copyData = copy.deepcopy(self)
-<<<<<<< HEAD
             returnValue = lambda self: self.restoreData(copyData, lambda self: self.remove(pos, axes))
         tmpdata = []
         for index in range(len(self.data)):
             tmpdata.append(np.delete(self.data[index], pos, axes))
         if (np.array(tmpdata[0].shape) != 0).all():
-=======
-        tmpdata = np.delete(self.data, pos, axes)
-        if (np.array(tmpdata.shape) != 0).all():
->>>>>>> 4cdf4be8
             self.data = tmpdata
             self.xaxArray[axes] = np.delete(self.xaxArray[axes], pos)
             try:
@@ -236,13 +231,8 @@
             return None
         else:
             return lambda self: self.add(data, select=select)
-<<<<<<< HEAD
     
     def multiplySpec(self, data, dataImag=None, select=slice(None)):
-=======
-
-    def multiplySpec(self, data, dataImag=0, select=slice(None)):
->>>>>>> 4cdf4be8
         if isinstance(select, string_types):
             select = safeEval(select)
         try:
@@ -286,13 +276,8 @@
             mult = np.array(mult) + 1j * np.array(multImag)
             if not self.noUndo:
                 copyData = copy.deepcopy(self)
-<<<<<<< HEAD
-                returnValue = lambda self: self.restoreData(copyData, lambda self: self.multiply(mult, axes, select=select))
             for index in range(len(self.data)):
                 self.data[index][select] = np.apply_along_axis(np.multiply, axes, self.data[index], mult)[select]
-=======
-            self.data[select] = np.apply_along_axis(np.multiply, axes, self.data, mult)[select]
->>>>>>> 4cdf4be8
         except ValueError as error:
             self.dispMsg('Multiply: ' + str(error))
             return None
@@ -378,13 +363,8 @@
     def real(self):
         if not self.noUndo:
             copyData = copy.deepcopy(self)
-<<<<<<< HEAD
-            returnValue = lambda self: self.restoreData(copyData, lambda self: self.real())
         for index in range(len(self.data)):
             self.data[index] = np.real(self.data[index])
-=======
-        self.data = np.real(self.data)
->>>>>>> 4cdf4be8
         self.addHistory("Real")
         if self.noUndo:
             return None
@@ -394,13 +374,8 @@
     def imag(self):
         if not self.noUndo:
             copyData = copy.deepcopy(self)
-<<<<<<< HEAD
-            returnValue = lambda self: self.restoreData(copyData, lambda self: self.imag())
         for index in range(len(self.data)):
             self.data[index] = np.imag(self.data[index])
-=======
-        self.data = np.imag(self.data)
->>>>>>> 4cdf4be8
         self.addHistory("Imaginary")
         if self.noUndo:
             return None
@@ -410,7 +385,6 @@
     def abs(self):
         if not self.noUndo:
             copyData = copy.deepcopy(self)
-<<<<<<< HEAD
             returnValue = lambda self: self.restoreData(copyData, lambda self: self.abs())
         for index in range(len(self.data)):
             self.data[index] = np.abs(self.data[index])
@@ -418,48 +392,25 @@
         return returnValue
     
     def conj(self,axes):
-=======
-        self.data = np.abs(self.data)
-        self.addHistory("Absolute")
->>>>>>> 4cdf4be8
         if self.noUndo:
             return None
         else:
-<<<<<<< HEAD
             copyData = copy.deepcopy(self)
-            returnValue = lambda self: self.conj(axes)
 
         self.data = self.hyperReorder(self.data, axes)
         for index in range(len(self.data)):
             self.data[index] = np.conj(self.data[index])
         self.data = self.hyperReorder(self.data, axes)
         self.addHistory("Complex conjugate dimension " + str(axes))
-        return returnValue
-    
-=======
-            return lambda self: self.restoreData(copyData, lambda self: self.abs())
-
-    def conj(self):
-        self.data = np.conj(self.data)
-        self.addHistory("Complex conjugate")
-        if self.noUndo:
-            return None
-        else:
-            return lambda self: self.conj()
-
->>>>>>> 4cdf4be8
+        return lambda self: self.restoreData(copyData, lambda self: self.abs())
+
     def states(self, axes):
         axes = self.checkAxes(axes)
         if axes is None:
             return None
         if not self.noUndo:
             copyData = copy.deepcopy(self)
-<<<<<<< HEAD
-            returnValue = lambda self: self.restoreData(copyData, lambda self: self.states(axes))
         if self.data[0].shape[axes] % 2 != 0:
-=======
-        if self.data.shape[axes] % 2 != 0:
->>>>>>> 4cdf4be8
             self.dispMsg("States: data has to be even")
             return None
         tmpdata = self.data
@@ -487,12 +438,7 @@
             return None
         if not self.noUndo:
             copyData = copy.deepcopy(self)
-<<<<<<< HEAD
-            returnValue = lambda self: self.restoreData(copyData, lambda self: self.statesTPPI(axes))
         if self.data[0].shape[axes] % 2 != 0:
-=======
-        if self.data.shape[axes] % 2 != 0:
->>>>>>> 4cdf4be8
             self.dispMsg("States-TPPI: data has to be even")
             return None
         tmpdata = self.data
@@ -524,12 +470,7 @@
             return None
         if not self.noUndo:
             copyData = copy.deepcopy(self)
-<<<<<<< HEAD
-            returnValue = lambda self: self.restoreData(copyData, lambda self: self.echoAntiEcho(axes))
         if self.data[0].shape[axes] % 2 != 0:
-=======
-        if self.data.shape[axes] % 2 != 0:
->>>>>>> 4cdf4be8
             self.dispMsg("Echo-antiecho: data has to be even")
             return None
         tmpdata = self.data
@@ -590,12 +531,7 @@
             return None
         if not self.noUndo:
             copyData = copy.deepcopy(self)
-<<<<<<< HEAD
-            returnValue = lambda self: self.restoreData(copyData, lambda self: self.matrixManip(pos1, pos2, axes, which))
         tmpdata = [() for x in range(2**len(self.hyper))]
-=======
-        tmpdata = ()
->>>>>>> 4cdf4be8
         if len(pos1) == 1:
             keepdims = False
         else:
@@ -687,15 +623,10 @@
             for index in range(len(tmpdata)):
                 self.data.append(np.concatenate(tmpdata[index], axis=axes))
             self.resetXax(axes)
-<<<<<<< HEAD
-
-        return returnValue
-=======
         if self.noUndo:
             return None
         else:
             return lambda self: self.restoreData(copyData, lambda self: self.matrixManip(pos1, pos2, axes, which))
->>>>>>> 4cdf4be8
 
     def matrixManipNew(self, pos1, pos2, axes, which):
         axes = self.checkAxes(axes)
@@ -855,15 +786,10 @@
             self.freq[axes] = self.ref[axes] - newFxax + oldFxax
         self.resetXax(axes)
         self.addHistory("Extracted part between " + str(minPos) + " and " + str(maxPos) + " of dimension " + str(axes + 1))
-<<<<<<< HEAD
-        print('return',returnValue)
-        return returnValue
-=======
         if self.noUndo:
             return None
         else:
             return lambda self: self.restoreData(copyData, lambda self: self.getRegion(axes, pos1, pos2))
->>>>>>> 4cdf4be8
 
     def getRegionNew(self, pos1, pos2, axes):
         axes = self.checkAxes(axes)
@@ -944,13 +870,8 @@
             return None
         if not self.noUndo:
             copyData = copy.deepcopy(self)
-<<<<<<< HEAD
-            returnValue = lambda self: self.restoreData(copyData, lambda self: self.diff(axes))
         for index in range(len(self.data)):
             self.data[index] = np.diff(self.data[index], axis=axes)
-=======
-        self.data = np.diff(self.data, axis=axes)
->>>>>>> 4cdf4be8
         self.resetXax(axes)
         self.addHistory("Differences over dimension " + str(axes + 1))
         if self.noUndo:
@@ -964,13 +885,8 @@
             return None
         if not self.noUndo:
             copyData = copy.deepcopy(self)
-<<<<<<< HEAD
-            returnValue = lambda self: self.restoreData(copyData, lambda self: self.cumsum(axes))
         for index in range(len(self.data)):
             self.data[index] = np.cumsum(self.data[index], axis=axes)
-=======
-        self.data = np.cumsum(self.data, axis=axes)
->>>>>>> 4cdf4be8
         self.addHistory("Cumulative sum over dimension " + str(axes + 1))
         if self.noUndo:
             return None
@@ -997,15 +913,10 @@
             return None
         if not self.noUndo:
             copyData = copy.deepcopy(self)
-<<<<<<< HEAD
-            returnValue = lambda self: self.restoreData(copyData, lambda self: self.hilbert(axes))
         self.data = self.hyperReorder(self.data,axes)
         for index in range(len(self.data)):
             self.data[index] = scipy.signal.hilbert(np.real(self.data[index]), axis=axes)
         self.data = self.hyperReorder(self.data,axes)
-=======
-        self.data = scipy.signal.hilbert(np.real(self.data), axis=axes)
->>>>>>> 4cdf4be8
         self.addHistory("Hilbert transform on dimension " + str(axes + 1))
         if self.noUndo:
             return None
@@ -1016,11 +927,7 @@
         axes = self.checkAxes(axes)
         if axes is None:
             return None
-<<<<<<< HEAD
         if len(locList) != self.data[0].ndim-1:
-=======
-        if len(locList) != self.data.ndim - 1:
->>>>>>> 4cdf4be8
             self.dispMsg("Data does not have the correct number of dimensions")
             return None
         if np.any(locList >= np.delete(self.data[0].shape, axes)) or np.any(np.array(locList) < 0):
@@ -1069,7 +976,6 @@
         else:
             return lambda self: self.setPhase(-phase0, -phase1, axes)
 
-<<<<<<< HEAD
 
     def ACMEentropy(self, phaseIn, data, x, phaseAll=True):
         hyperView = 0 #Temp
@@ -1135,8 +1041,6 @@
         return tmpdat
 
 
-=======
->>>>>>> 4cdf4be8
     def setPhase(self, phase0, phase1, axes, select=slice(None)):
         if isinstance(select, string_types):
             select = safeEval(select)
@@ -1180,12 +1084,7 @@
             shifting = 0
         if not self.noUndo:
             copyData = copy.deepcopy(self)
-<<<<<<< HEAD
-            returnValue = lambda self: self.restoreData(copyData, lambda self: self.apodize(lor, gauss, cos2, hamming, shift, shifting, shiftingAxes, axes, select=select))
         axLen = self.data[0].shape[axes]
-=======
-        axLen = self.data.shape[axes]
->>>>>>> 4cdf4be8
         t = np.arange(0, axLen) / self.sw[axes]
         if shifting != 0.0:
             for j in range(self.data[0].shape[shiftingAxes]):
@@ -1284,7 +1183,6 @@
         newFreq = self.freq[axis] + (newAxis[0] + newAxis[-1]) / 2
         if numPoints % 2 == 0:
             newFreq += newSw / numPoints / 2
-<<<<<<< HEAD
         newDat = []
         if len(self.data[0].shape) > 1:
             for index in range(len(self.data)):
@@ -1293,12 +1191,6 @@
             for index in range(len(self.data)):
                 newDat.append(self.regridFunc(self.data[index], newAxis ,self.xaxArray[axis]))
         
-=======
-        if len(self.data.shape) > 1:
-            newDat = np.apply_along_axis(self.regridFunc, axis, self.data, newAxis, self.xaxArray[axis])
-        else:
-            newDat = self.regridFunc(self.data, newAxis, self.xaxArray[axis])
->>>>>>> 4cdf4be8
         self.data = newDat
         self.sw[axis] = newSw
         if self.ref[axis] is None:  # Set new 0 freq to those of the old view, if needed
@@ -1376,15 +1268,11 @@
             return None
         if not self.noUndo:
             copyData = copy.deepcopy(self)
-<<<<<<< HEAD
             returnValue = lambda self: self.restoreData(copyData, lambda self: self.setLPSVD(nAnalyse, nFreq, nPredict, Direction, axes))
         
         for index in range(len(self.data)):
             self.data[index] = np.apply_along_axis(self.LPSVDfunction, axes, self.data[index], nAnalyse, nFreq, nPredict, Direction)
 
-=======
-        self.data = np.apply_along_axis(self.LPSVDfunction, axes, self.data, nAnalyse, nFreq, nPredict, Direction)
->>>>>>> 4cdf4be8
         self.resetXax(axes)
         self.addHistory("LPSVD ")
         if self.noUndo:
@@ -1670,12 +1558,7 @@
             return None
         if not self.noUndo:
             copyData = copy.deepcopy(self)
-<<<<<<< HEAD
-            returnValue = lambda self: self.restoreData(copyData, lambda self: self.reorder(pos, newLength, axes))
         newShape = np.array(self.data[0].shape)
-=======
-        newShape = np.array(self.data.shape)
->>>>>>> 4cdf4be8
         newShape[axes] = newLength
         tmpData = np.zeros(newShape, dtype=complex)
         slicing = (slice(None), ) * axes + (pos, ) + (slice(None), ) * (self.data[0].ndim - 1 - axes)
@@ -1752,7 +1635,6 @@
         fit = pool.map_async(clean, [(i, mask, gamma, threshold, maxIter) for i in tmpData])
         pool.close()
         pool.join()
-<<<<<<< HEAD
         self.data = np.rollaxis(np.array(fit.get()).reshape(tmpShape), -1, axes)
         #Reconstruct hypercomplex parts
         self.data = self.reconstructHyper(self.data)
@@ -1761,21 +1643,13 @@
 
         self.addHistory("CLEAN reconstruction (gamma = " + str(gamma) + " , threshold = " + str(threshold) + " , maxIter = " + str(maxIter) + ") " + 
         "of dimension " + str(axes + 1) + " at positions " + str(pos))
-        return returnValue
+        if self.noUndo:
+            return None
+        else:
+            return lambda self: self.restoreData(copyData, None)
         
     def ist(self,pos, typeVal, axes, threshold, maxIter,tracelimit)  :
         import scipy.signal
-=======
-        self.data = np.fft.ifft(np.rollaxis(np.array(fit.get()).reshape(tmpShape), -1, axes), axis=axes)
-        self.addHistory("CLEAN reconstruction (gamma = " + str(gamma) + " , threshold = " + str(threshold) + " , maxIter = " + str(maxIter) + ") " +
-                        "of dimension " + str(axes + 1) + " at positions " + str(pos))
-        if self.noUndo:
-            return None
-        else:
-            return lambda self: self.restoreData(copyData, None)
-
-    def ist(self, pos, typeVal, axes, threshold, maxIter, tracelimit):
->>>>>>> 4cdf4be8
         axes = self.checkAxes(axes)
         if axes is None:
             return None
@@ -1791,13 +1665,8 @@
             posList = np.array(np.floor(posList / 2), dtype=int)
         elif typeVal == 2:  # type is TPPI, for now handle the same as Complex
             pass
-<<<<<<< HEAD
-
         NDmax = np.max(np.max(np.abs(np.real(np.fft.fft(self.data,axis=axes))))) #Get max of ND matrix
         
-=======
-        NDmax = np.max(np.max(np.abs(np.real(np.fft.fft(self.data, axis=axes)))))  # Get max of ND matrix
->>>>>>> 4cdf4be8
         tmpData = np.rollaxis(self.data, axes, self.data.ndim)
         tmpShape = tmpData.shape
         tmpData = tmpData.reshape((int(tmpData.size / tmpShape[-1]), tmpShape[-1]))
@@ -1806,7 +1675,6 @@
         pool.close()
         pool.join()
         self.data = np.rollaxis(np.array(fit.get()).reshape(tmpShape), -1, axes)
-<<<<<<< HEAD
         
         #Reconstruct hypercomplex parts
         self.data = self.reconstructHyper(self.data)
@@ -1840,15 +1708,10 @@
                 newData[index] = tmp
             for index in range(len(newData)):#Do hilbert in the direct dim for all. Axis should not matter
                 newData[index] = np.conj(scipy.signal.hilbert(np.real(newData[index]),axis = -1))
-        return newData
-=======
-        self.addHistory("IST reconstruction (threshold = " + str(threshold) + " , maxIter = " + str(maxIter) + " , tracelimit = " + str(tracelimit * 100) + ") " +
-                        "of dimension " + str(axes + 1) + " at positions " + str(pos))
         if self.noUndo:
             return None
         else:
             return lambda self: self.restoreData(copyData, None)
->>>>>>> 4cdf4be8
 
     def getSlice(self, axes, locList):
         axes = self.checkAxes(axes)
@@ -2081,13 +1944,8 @@
         if diagonalMult is not None:
             self.diagonalMult = diagonalMult
         self.showFid()
-<<<<<<< HEAD
         
-    def setPhaseInter(self, phase0in, phase1in ):  # interactive changing the phase without editing the actual data
-=======
-
     def setPhaseInter(self, phase0in, phase1in):  # interactive changing the phase without editing the actual data
->>>>>>> 4cdf4be8
         phase0 = float(phase0in)
         phase1 = float(phase1in)
         self.upd()
@@ -2221,14 +2079,10 @@
                 self.xmaxlim = self.xmaxlim + (oldref - ref) / 10**(val * 3)
         self.upd()
         self.showFid()
-<<<<<<< HEAD
         
         
 #        self.setAxType(0)
         self.root.addMacro(['ref', (ref, self.axes - self.data.data[0].ndim)])
-=======
-        self.root.addMacro(['ref', (ref, self.axes - self.data.data.ndim)])
->>>>>>> 4cdf4be8
         return returnValue
 
     def regrid(self, limits, numPoints):
@@ -2237,12 +2091,7 @@
         self.upd()
         self.plotReset()
         self.showFid()
-<<<<<<< HEAD
-
         self.root.addMacro(['regrid', (limits, numPoints,ax - self.data.data[0].ndim)])
-=======
-        self.root.addMacro(['regrid', (limits, numPoints, ax)])
->>>>>>> 4cdf4be8
         return returnValue
 
     def SN(self, minNoise, maxNoise, minPeak, maxPeak):
@@ -2499,12 +2348,7 @@
         hyperView = 0
         self.showFid(self.data1D[hyperView] - offset)
 
-<<<<<<< HEAD
-    def applyBaseline(self, degree, removeList, select=False):
-        hyperView = 0
-=======
     def baselinePolyFit(self, x, data, bArray, degree):
->>>>>>> 4cdf4be8
         import numpy.polynomial.polynomial as poly
         polyCoeff = poly.polyfit(x[bArray], data[bArray], degree)
         return poly.polyval(x, polyCoeff)
@@ -2544,29 +2388,15 @@
         if invert:
             bArray = np.logical_not(bArray)
         try:
-<<<<<<< HEAD
-            polyCoeff = poly.polyfit(self.xax[bArray], tmpData[bArray], degree)
-            y = poly.polyval(self.xax, polyCoeff)
+            y = self.baselinePolyFit(self.xax, tmpData, bArray, degree)
             self.root.addMacro(['baselineCorrection', (list(np.real(y)), self.axes - self.data.data[0].ndim, list(np.imag(y)), str(selectSlice))])
-=======
-            y = self.baselinePolyFit(self.xax, tmpData, bArray, degree)
-            self.root.addMacro(['baselineCorrection', (list(np.real(y)), self.axes - self.data.data.ndim, list(np.imag(y)), str(selectSlice))])
->>>>>>> 4cdf4be8
             return self.data.baselineCorrection(y, self.axes, select=selectSlice)
         except Exception:
             return None
 
-<<<<<<< HEAD
-    def previewBaseline(self, degree, removeList):
-        hyperView = 0
-        import numpy.polynomial.polynomial as poly
-        if len(self.data1D[0].shape) > 1:
-            tmpData = self.data1D[hyperView][0]
-=======
     def previewBaseline(self, degree, removeList, invert=False):
         if len(self.data1D.shape) > 1:
             tmpData = self.data1D[0]
->>>>>>> 4cdf4be8
         else:
             tmpData = self.data1D[hyperView]
         tmpAx = np.arange(self.data1D[0].shape[-1])
@@ -2911,13 +2741,8 @@
             returnValue = self.data.ffm_1d(posList, typeVal, self.axes)
             self.upd()
             self.showFid()
-<<<<<<< HEAD
             self.root.addMacro(['ffm', (posList, typeVal, self.axes - self.data.data[0].ndim)])
         except:
-=======
-            self.root.addMacro(['ffm', (posList, typeVal, self.axes - self.data.data.ndim)])
-        except Exception:
->>>>>>> 4cdf4be8
             returnValue = None
         return returnValue
 
@@ -2926,13 +2751,8 @@
             returnValue = self.data.clean(posList, typeVal, self.axes, gamma, threshold, maxIter)
             self.upd()
             self.showFid()
-<<<<<<< HEAD
             self.root.addMacro(['clean', (posList, typeVal, self.axes - self.data.data[0].ndim, gamma, threshold, maxIter)])
         except:
-=======
-            self.root.addMacro(['clean', (posList, typeVal, self.axes - self.data.data.ndim, gamma, threshold, maxIter)])
-        except Exception:
->>>>>>> 4cdf4be8
             returnValue = None
         return returnValue
 
@@ -2941,12 +2761,8 @@
             returnValue = self.data.ist(posList, typeVal, self.axes, threshold, maxIter, tracelimit)
             self.upd()
             self.showFid()
-<<<<<<< HEAD
             #self.root.addMacro(['clean', (posList, typeVal, self.axes - self.data.data[0].ndim, gamma, threshold, maxIter)])
-        except:
-=======
         except Exception:
->>>>>>> 4cdf4be8
             returnValue = None
         return returnValue
 
@@ -3968,19 +3784,7 @@
             self.axes2 = len(self.data.data[0].shape) - 2
             if hasattr(duplicateCurrent, 'axes'):
                 if self.axes2 == duplicateCurrent.axes:
-<<<<<<< HEAD
                     self.axes2 = (self.axes2 - 1) % self.data.data[0].ndim
-=======
-                    self.axes2 = (self.axes2 - 1) % self.data.data.ndim
-        if hasattr(duplicateCurrent, 'axType2'):
-            self.axType2 = duplicateCurrent.axType2
-        else:
-            self.axType2 = root.father.defaultUnits
-        if hasattr(duplicateCurrent, 'ppm2'):
-            self.ppm2 = duplicateCurrent.ppm2
-        else:
-            self.ppm2 = False
->>>>>>> 4cdf4be8
         if hasattr(duplicateCurrent, 'stackBegin'):
             self.stackBegin = duplicateCurrent.stackBegin
         else:
@@ -4904,7 +4708,6 @@
 
 #########################################################################################################
 # The skewed plot class
-<<<<<<< HEAD
 #class CurrentSkewed(Current1D):
 #
 #    X_RESIZE = False
@@ -5257,359 +5060,4 @@
 #        self.zminlim = minz - differ
 #        self.zmaxlim = maxz + differ
 #        self.ax.set_zlim(self.zminlim, self.zmaxlim)
-#        self.canvas.draw()
-=======
-class CurrentSkewed(Current1D):
-
-    X_RESIZE = False
-    Y_RESIZE = True
-
-    def __init__(self, root, fig, canvas, data, duplicateCurrent=None):
-        self.data = data
-        if hasattr(duplicateCurrent, 'axes2'):
-            self.axes2 = duplicateCurrent.axes2
-        else:
-            self.axes2 = len(self.data.data.shape) - 2
-            if hasattr(duplicateCurrent, 'axes'):
-                if self.axes2 == duplicateCurrent.axes:
-                    self.axes2 = (self.axes2 - 1) % self.data.data.ndim
-        if hasattr(duplicateCurrent, 'stackBegin'):
-            self.stackBegin = duplicateCurrent.stackBegin
-        else:
-            self.stackBegin = None
-        if hasattr(duplicateCurrent, 'stackEnd'):
-            self.stackEnd = duplicateCurrent.stackEnd
-        else:
-            self.stackEnd = None
-        if hasattr(duplicateCurrent, 'stackStep'):
-            self.stackStep = duplicateCurrent.stackStep
-        else:
-            self.stackStep = None
-            if self.data.data.shape[self.axes2] > 100:
-                self.stackStep = 1 + int(self.data.data.shape[self.axes2]) / 100
-        if hasattr(duplicateCurrent, 'axType2'):
-            self.axType2 = duplicateCurrent.axType2
-        else:
-            self.axType2 = root.father.defaultUnits
-        if hasattr(duplicateCurrent, 'ppm2'):
-            self.ppm2 = duplicateCurrent.ppm2
-        else:
-            self.ppm2 = False
-        super(CurrentSkewed, self).__init__(root, fig, canvas, data, duplicateCurrent)
-
-    def startUp(self, xReset=True, yReset=True):
-        self.altReset()
-        self.plotReset(xReset, yReset)
-        self.setSkewed(-0.2, 70)
-
-    def copyCurrent(self, root, fig, canvas, data):
-        return CurrentSkewed(root, fig, canvas, data, self)
-
-    def upd(self):  # get new data from the data instance
-        if self.data.data.ndim < 2:
-            self.root.rescue()
-            return False
-        if (len(self.locList) + 2) != self.data.data.ndim:
-            self.resetLocList()
-        try:
-            updateVar = self.data.getBlock(self.axes, self.axes2, self.locList, self.stackBegin, self.stackEnd, self.stackStep)
-            if updateVar is None:
-                self.root.rescue()
-                return False
-        except Exception:
-            self.resetLocList()
-            updateVar = self.data.getBlock(self.axes, self.axes2, self.locList, self.stackBegin, self.stackEnd, self.stackStep)
-        self.data1D = updateVar[0]
-        self.freq = updateVar[1]
-        self.freq2 = updateVar[2]
-        self.sw = updateVar[3]
-        self.sw2 = updateVar[4]
-        self.spec = updateVar[5]
-        self.spec2 = updateVar[6]
-        self.wholeEcho = updateVar[7]
-        self.wholeEcho2 = updateVar[8]
-        self.xax = updateVar[9]
-        self.xax2 = updateVar[10]
-        self.ref = updateVar[11]
-        self.ref2 = updateVar[12]
-        if self.ref is None:
-            self.ref = self.freq
-        if self.ref2 is None:
-            self.ref2 = self.freq2
-        self.single = self.data1D.shape[-1] == 1
-        return True
-
-    def setBlock(self, axes, axes2, locList, stackBegin=None, stackEnd=None, stackStep=None):  # change the slice
-        axesSame = True
-        if (self.axes != axes) or (self.axes2 != axes2):
-            axesSame = False
-        self.axes = axes
-        self.axes2 = axes2
-        self.stackBegin = stackBegin
-        self.stackEnd = stackEnd
-        self.stackStep = stackStep
-        if self.data.data.shape[self.axes2] > 100:
-            self.stackStep = 1 + int(self.data.data.shape[self.axes2]) / 100
-        self.locList = locList
-        self.upd()
-        if not axesSame:
-            self.plotReset()
-        self.showFid()
-
-    def setSkewed(self, skewed, elevation):
-        self.skewed = skewed
-        self.elevation = elevation
-        proj3d.persp_transformation = lambda zfront, zback: np.array([[1, 0, 0, 0],
-                                                                      [skewed, 1.0, 0, 0],
-                                                                      [0, 0, zfront, 0],
-                                                                      [0, 0, -0.00001, zback]])
-        self.ax.view_init(elev=self.elevation, azim=180 * np.arctan(skewed / np.sin(np.pi * elevation / 180)) / np.pi - 90)
-        self.showFid()
-
-    def resetLocList(self):
-        self.locList = [0] * (len(self.data.data.shape) - 2)
-
-    def stackSelect(self, stackBegin, stackEnd, stackStep):
-        self.stackBegin = stackBegin
-        self.stackEnd = stackEnd
-        self.stackStep = stackStep
-        self.upd()
-        self.plotReset(False, True)
-        self.showFid()
-
-    def apodPreview(self, lor=None, gauss=None, cos2=None, hamming=None, shift=0.0, shifting=0.0, shiftingAxes=None):  # display the 1D data including the apodization function
-        t = np.arange(0, len(self.data1D[0])) / (self.sw)
-        if shiftingAxes is not None:
-            if shiftingAxes == self.axes:
-                self.dispMsg('shiftingAxes cannot be equal to axes')
-            elif shiftingAxes == self.axes2:
-                ar = np.arange(self.data.data.shape[self.axes2])[slice(self.stackBegin, self.stackEnd, self.stackStep)]
-                x = np.ones((len(ar), len(self.data1D[0])))
-                for i in range(len(ar)):
-                    shift1 = shift + shifting * ar[i] / self.data.sw[shiftingAxes]
-                    x2 = func.apodize(t, shift1, self.sw, len(self.data1D[0]), lor, gauss, cos2, hamming, self.wholeEcho)
-                    x[i] = x2
-            else:
-                if (shiftingAxes < self.axes) and (shiftingAxes < self.axes2):
-                    shift += shifting * self.locList[shiftingAxes] * self.data.data.shape[shiftingAxes] / self.data.sw[shiftingAxes]
-                elif (shiftingAxes > self.axes) and (shiftingAxes > self.axes2):
-                    shift += shifting * self.locList[shiftingAxes - 2] * self.data.data.shape[shiftingAxes] / self.data.sw[shiftingAxes]
-                else:
-                    shift += shifting * self.locList[shiftingAxes - 1] * self.data.data.shape[shiftingAxes] / self.data.sw[shiftingAxes]
-                x = func.apodize(t, shift, self.sw, len(self.data1D[0]), lor, gauss, cos2, hamming, self.wholeEcho)
-                x = np.repeat([x], len(self.data1D), axis=0)
-        else:
-            x = func.apodize(t, shift, self.sw, len(self.data1D[0]), lor, gauss, cos2, hamming, self.wholeEcho)
-            x = np.repeat([x], len(self.data1D), axis=0)
-        y = self.data1D
-        self.ax.cla()
-        if self.spec == 1:
-            y = np.fft.ifftn(np.fft.ifftshift(y, axes=1), axes=[1])
-            y = y * x
-            y = np.fft.fftshift(np.fft.fftn(y, axes=[1]), axes=1)
-        else:
-            y = y * x
-        if self.spec == 0:
-            if self.plotType == 0:
-                self.showFid(y, [t], x * np.amax(np.real(self.data1D)), ['g'], old=True)
-            elif self.plotType == 1:
-                self.showFid(y, [t], x * np.amax(np.imag(self.data1D)), ['g'], old=True)
-            elif self.plotType == 2:
-                self.showFid(y, [t], x * np.amax(np.amax(np.real(self.data1D)), np.amax(np.imag(self.data1D))), ['g'], old=True)
-            elif self.plotType == 3:
-                self.showFid(y, [t], x * np.amax(np.abs(self.data1D)), ['g'], old=True)
-        else:
-            self.showFid(y)
-
-    def showFid(self, tmpdata=None, extraX=None, extraY=None, extraColor=None, old=False):  # display the 1D data
-        self.peakPickReset()
-        if tmpdata is None:
-            tmpdata = self.data1D
-        self.ax.cla()
-        if self.spec == 1:
-            if self.ppm:
-                axMult = 1e6 / self.ref
-            else:
-                axMult = 1.0 / (1000.0**self.axType)
-        elif self.spec == 0:
-            axMult = 1000.0**self.axType
-        if self.spec2 == 1:
-            if self.ppm2:
-                axMult2 = 1e6 / self.ref2
-            else:
-                axMult2 = 1.0 / (1000.0**self.axType2)
-        elif self.spec2 == 0:
-            axMult2 = 1000.0**self.axType2
-        x = self.xax * axMult
-        self.line_xdata = x
-        y = self.xax2 * axMult2
-        if old:
-            if (self.plotType == 0):
-                for num in range(len(self.data1D)):
-                    self.ax.plot(x, y[num] * np.ones(len(x)), np.real(self.data1D[num]), c='k', alpha=0.2, linewidth=self.linewidth, label=self.data.name + '_old', picker=True)
-            elif(self.plotType == 1):
-                for num in range(len(self.data1D)):
-                    self.ax.plot(x, y[num] * np.ones(len(x)), np.imag(self.data1D[num]), c='k', alpha=0.2, linewidth=self.linewidth, label=self.data.name + '_old', picker=True)
-            elif(self.plotType == 2):
-                for num in range(len(self.data1D)):
-                    self.ax.plot(x, y[num] * np.ones(len(x)), np.real(self.data1D[num]), c='k', alpha=0.2, linewidth=self.linewidth, label=self.data.name + '_old', picker=True)
-            elif(self.plotType == 3):
-                for num in range(len(self.data1D)):
-                    self.ax.plot(x, y[num] * np.ones(len(x)), np.abs(self.data1D[num]), c='k', alpha=0.2, linewidth=self.linewidth, label=self.data.name + '_old', picker=True)
-        if (extraX is not None):
-            for num in range(len(extraY)):
-                self.ax.plot(extraX[0] * axMult, y[num] * np.ones(len(extraX[0])), extraY[num], c=extraColor[0], linewidth=self.linewidth, picker=True)
-        if (self.plotType == 0):
-            self.line_ydata = np.real(tmpdata[0])
-            for num in range(len(tmpdata)):
-                self.ax.plot(x, y[num] * np.ones(len(x)), np.real(tmpdata[num]), c=self.color, linewidth=self.linewidth, label=self.data.name, picker=True)
-        elif(self.plotType == 1):
-            self.line_ydata = np.imag(tmpdata[0])
-            for num in range(len(tmpdata)):
-                self.ax.plot(x, y[num] * np.ones(len(x)), np.imag(tmpdata[num]), c=self.color, linewidth=self.linewidth, label=self.data.name, picker=True)
-        elif(self.plotType == 2):
-            self.line_ydata = np.real(tmpdata[0])
-            for num in range(len(tmpdata)):
-                self.ax.plot(x, y[num] * np.ones(len(x)), np.imag(tmpdata[num]), c='r', linewidth=self.linewidth, label=self.data.name + '_imag', picker=True)
-                self.ax.plot(x, y[num] * np.ones(len(x)), np.real(tmpdata[num]), c=self.color, linewidth=self.linewidth, label=self.data.name, picker=True)
-        elif(self.plotType == 3):
-            self.line_ydata = np.abs(tmpdata[0])
-            for num in range(len(tmpdata)):
-                self.ax.plot(x, y[num] * np.ones(len(x)), np.abs(tmpdata[num]), c=self.color, linewidth=self.linewidth, label=self.data.name, picker=True)
-        if self.spec == 0:
-            if self.axType == 0:
-                self.ax.set_xlabel('Time [s]')
-            elif self.axType == 1:
-                self.ax.set_xlabel('Time [ms]')
-            elif self.axType == 2:
-                self.ax.set_xlabel(u'Time [\u03BCs]')
-            else:
-                self.ax.set_xlabel('User defined')
-        elif self.spec == 1:
-            if self.ppm:
-                self.ax.set_xlabel('Frequency [ppm]')
-            else:
-                if self.axType == 0:
-                    self.ax.set_xlabel('Frequency [Hz]')
-                elif self.axType == 1:
-                    self.ax.set_xlabel('Frequency [kHz]')
-                elif self.axType == 2:
-                    self.ax.set_xlabel('Frequency [MHz]')
-                else:
-                    self.ax.set_xlabel('User defined')
-        else:
-            self.ax.set_xlabel('')
-        if self.spec2 == 0:
-            if self.axType2 == 0:
-                self.ax.set_ylabel('Time [s]')
-            elif self.axType2 == 1:
-                self.ax.set_ylabel('Time [ms]')
-            elif self.axType2 == 2:
-                self.ax.set_ylabel(u'Time [\u03BCs]')
-            else:
-                self.ax.set_ylabel('User defined')
-        elif self.spec2 == 1:
-            if self.ppm2:
-                self.ax.set_ylabel('Frequency [ppm]')
-            else:
-                if self.axType2 == 0:
-                    self.ax.set_ylabel('Frequency [Hz]')
-                elif self.axType2 == 1:
-                    self.ax.set_ylabel('Frequency [kHz]')
-                elif self.axType2 == 2:
-                    self.ax.set_ylabel('Frequency [MHz]')
-                else:
-                    self.ax.set_ylabel('User defined')
-        else:
-            self.ax.set_ylabel('')
-        if self.spec:
-            self.ax.set_xlim(self.xmaxlim, self.xminlim)
-        else:
-            self.ax.set_xlim(self.xminlim, self.xmaxlim)
-        if self.spec2:
-            self.ax.set_ylim(self.ymaxlim, self.yminlim)
-        else:
-            self.ax.set_ylim(self.yminlim, self.ymaxlim)
-        self.ax.set_zlim(self.zminlim, self.zmaxlim)
-        self.ax.get_xaxis().get_major_formatter().set_powerlimits((-4, 4))
-        self.ax.get_yaxis().get_major_formatter().set_powerlimits((-4, 4))
-        self.ax.w_zaxis.line.set_lw(0.)
-        self.ax.set_zticks([])
-        self.ax.grid(False)
-        self.ax.xaxis.pane.set_edgecolor('white')
-        self.ax.yaxis.pane.set_edgecolor('white')
-        self.ax.zaxis.pane.set_edgecolor('white')
-        self.ax.xaxis.pane.fill = False
-        self.ax.yaxis.pane.fill = False
-        self.ax.zaxis.pane.fill = False
-        self.canvas.draw()
-
-    def plotReset(self, xReset=True, yReset=True):  # set the plot limits to min and max values
-        if self.spec == 1:
-            if self.ppm:
-                if self.ref == 0.0:
-                    self.ppm = False
-                    axMult = 1.0 / (1000.0**self.axType)
-                else:
-                    axMult = 1e6 / self.ref
-            else:
-                axMult = 1.0 / (1000.0**self.axType)
-        elif self.spec == 0:
-            axMult = 1000.0**self.axType
-        if xReset:
-            self.xminlim = min(self.xax * axMult)
-            self.xmaxlim = max(self.xax * axMult)
-        if self.spec2 == 1:
-            if self.ppm2:
-                if self.ref2 == 0.0:
-                    self.ppm2 = False
-                    axMult2 = 1.0 / (1000.0**self.axType2)
-                else:
-                    axMult2 = 1e6 / self.ref2
-            else:
-                axMult2 = 1.0 / (1000.0**self.axType2)
-        elif self.spec2 == 0:
-            axMult2 = 1000.0**self.axType2
-        if yReset:
-            self.yminlim = min(self.xax2 * axMult2)
-            self.ymaxlim = max(self.xax2 * axMult2)
-        if self.spec:
-            self.ax.set_xlim(self.xmaxlim, self.xminlim)
-        else:
-            self.ax.set_xlim(self.xminlim, self.xmaxlim)
-        if self.spec2:
-            self.ax.set_ylim(self.ymaxlim, self.yminlim)
-        else:
-            self.ax.set_ylim(self.yminlim, self.ymaxlim)
-
-    def altScroll(self, event):
-        middle = (self.zmaxlim + self.zminlim) / 2.0
-        width = self.zmaxlim - self.zminlim
-        width = width * 0.9**event.step
-        self.zmaxlim = middle + width / 2.0
-        self.zminlim = middle - width / 2.0
-        self.ax.set_zlim(self.zminlim, self.zmaxlim)
-        self.canvas.draw()
-
-    def altReset(self):
-        if self.plotType == 0:
-            minz = np.amin(np.real(self.data1D))
-            maxz = np.amax(np.real(self.data1D))
-        elif self.plotType == 1:
-            minz = np.amin(np.imag(self.data1D))
-            maxz = np.amax(np.imag(self.data1D))
-        elif self.plotType == 2:
-            minz = np.amin(np.amin(np.real(self.data1D)), np.amin(np.imag(self.data1D)))
-            maxz = np.amax(np.amax(np.real(self.data1D)), np.amax(np.imag(self.data1D)))
-        elif self.plotType == 3:
-            minz = np.amin(np.abs(self.data1D))
-            maxz = np.amax(np.abs(self.data1D))
-        else:
-            minz = -1
-            maxz = 1
-        differ = 0.05 * (maxz - minz)  # amount to add to show all datapoints (10%)
-        self.zminlim = minz - differ
-        self.zmaxlim = maxz + differ
-        self.ax.set_zlim(self.zminlim, self.zmaxlim)
-        self.canvas.draw()
->>>>>>> 4cdf4be8
+#        self.canvas.draw()